language: java
<<<<<<< HEAD
jdk: oraclejdk8
dist: trusty
=======
os: linux
jdk: openjdk8

>>>>>>> b2760360
sudo: false

env:
  global:
   # The next declaration is the encrypted COVERITY_SCAN_TOKEN, created
   # via the "travis encrypt" command using the project repo's public key
   - secure: "WLRKO/tD2rFN+a/HKSf9iZkaMaFE8/luXcJCXGfewoHysF7LgIJ76AN9HY50woVJykl+T/tEhK5c/+H/IKO5zH8Rvz/Q9XxPTvUTOwH7oFOHCQ66mKTvn27Z4fp+JbkPKJuhWDUzPvS/Alo3wE70UELnFRTFoRsemfNNa95uPJobfx5deOfX80mipHOn16dA1q8LuzQa6iF2HIVuh7ygLleTV0cDJyXmIlg3EbKGEitozIv0WkwALrBjLS7KmCcXTKxXqCm1Be2MFRoh9ab2bEooXlv2zRh2wT0c04RckFm1AJGpGQelXLl3NxxcRJSpIN9OTkpVUfwm28TIXk2SzdgPMrP11yFK/DPKTv0jwyk1bFrmZMMso5Y2rP6wjNEtw5ExYSpk3xebcieLJwXhCwkkWAT3DdAAeXO5z4Nf36lryjRgqvlsVF1ofqAK5Sh+qH93/TJOE+hVEj74xUT9pVaxemY61ymvSt8L21XkUsp8T5ILq9jWoaMQCaAwZIaJiHXYjQhmsrFRkNaY4cl9AUGwpHmm750uqhmoVfuJzQg5/vGMZ0LWeCgR9qsG5MG0yijE8ghExUOe7R4gcNAJW2XOfjzMTy74jdsJbsJPUeci/R4wzrXTSCQVJ5nj2LhBF6HyqPyUrIV2MB14gAIItc1LASuB1GLkGoXjIdt0HN8="

cache:
  directories:
    - $HOME/.m2

before_install:
  - wget http://mirrors.ae-online.de/apache/maven/maven-3/3.3.9/binaries/apache-maven-3.3.9-bin.tar.gz
  - tar xf apache-maven-3.3.9-bin.tar.gz
  - export M2_HOME=$PWD/apache-maven-3.3.9
  - export PATH=$M2_HOME/bin:$PATH

script: mvn clean install -Pjacoco

after_success:
  - mvn jacoco:report coveralls:report<|MERGE_RESOLUTION|>--- conflicted
+++ resolved
@@ -1,12 +1,9 @@
 language: java
-<<<<<<< HEAD
-jdk: oraclejdk8
-dist: trusty
-=======
+
 os: linux
 jdk: openjdk8
+dist: trusty
 
->>>>>>> b2760360
 sudo: false
 
 env:
