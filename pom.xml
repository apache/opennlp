<?xml version="1.0" encoding="UTF-8"?>

<!--
   Licensed to the Apache Software Foundation (ASF) under one
   or more contributor license agreements.  See the NOTICE file
   distributed with this work for additional information
   regarding copyright ownership.  The ASF licenses this file
   to you under the Apache License, Version 2.0 (the
   "License"); you may not use this file except in compliance
   with the License.  You may obtain a copy of the License at

     http://www.apache.org/licenses/LICENSE-2.0

   Unless required by applicable law or agreed to in writing,
   software distributed under the License is distributed on an
   "AS IS" BASIS, WITHOUT WARRANTIES OR CONDITIONS OF ANY
   KIND, either express or implied.  See the License for the
   specific language governing permissions and limitations
   under the License.
-->

<project xmlns:xsi="http://www.w3.org/2001/XMLSchema-instance" xmlns="http://maven.apache.org/POM/4.0.0"
         xsi:schemaLocation="http://maven.apache.org/POM/4.0.0 http://maven.apache.org/maven-v4_0_0.xsd">
    <modelVersion>4.0.0</modelVersion>

    <parent>
        <groupId>org.apache</groupId>
        <artifactId>apache</artifactId>
        <version>18</version>
        <relativePath/>
    </parent>

    <groupId>org.apache.opennlp</groupId>
    <artifactId>opennlp</artifactId>
    <version>1.9.4-SNAPSHOT</version>
    <packaging>pom</packaging>

    <name>Apache OpenNLP Reactor</name>

    <scm>
        <connection>scm:git:https://github.com/apache/opennlp.git</connection>
        <developerConnection>scm:git:git@github.com:apache/opennlp.git</developerConnection>
        <url>https://github.com/apache/opennlp.git</url>
        <tag>HEAD</tag>
    </scm>

    <repositories>
        <repository>
            <id>apache.snapshots</id>
            <name>Apache Snapshot Repository</name>
            <url>https://repository.apache.org/snapshots</url>
            <snapshots>
                <enabled>true</enabled>
            </snapshots>
        </repository>
    </repositories>

    <mailingLists>
        <mailingList>
            <name>Apache OpenNLP Users</name>
            <subscribe>users-subscribe@opennlp.apache.org</subscribe>
            <unsubscribe>users-unsubscribe@opennlp.apache.org</unsubscribe>
            <post>users@opennlp.apache.org</post>
            <archive>http://mail-archives.apache.org/mod_mbox/opennlp-users/</archive>
        </mailingList>

        <mailingList>
            <name>Apache OpenNLP Developers</name>
            <subscribe>dev-subscribe@opennlp.apache.org</subscribe>
            <unsubscribe>dev-unsubscribe@opennlp.apache.org</unsubscribe>
            <post>dev@opennlp.apache.org</post>
            <archive>http://mail-archives.apache.org/mod_mbox/opennlp-dev/</archive>
        </mailingList>

        <mailingList>
            <name>Apache OpenNLP Commits</name>
            <subscribe>commits-subscribe@opennlp.apache.org</subscribe>
            <unsubscribe>commits-unsubscribe@opennlp.apache.org</unsubscribe>
            <archive>http://mail-archives.apache.org/mod_mbox/opennlp-commits/</archive>
        </mailingList>

        <mailingList>
            <name>Apache OpenNLP Issues</name>
            <subscribe>issues-subscribe@opennlp.apache.org</subscribe>
            <unsubscribe>issues-unsubscribe@opennlp.apache.org</unsubscribe>
            <archive>http://mail-archives.apache.org/mod_mbox/opennlp-issues/</archive>
        </mailingList>
    </mailingLists>

    <issueManagement>
        <system>jira</system>
        <url>https://issues.apache.org/jira/browse/OPENNLP</url>
    </issueManagement>

    <dependencyManagement>
        <dependencies>
            <dependency>
                <groupId>junit</groupId>
                <artifactId>junit</artifactId>
                <version>${junit.version}</version>
                <scope>test</scope>
            </dependency>

            <dependency>
                <artifactId>opennlp-common</artifactId>
                <groupId>${project.groupId}</groupId>
                <version>${project.version}</version>
            </dependency>

            <dependency>
                <artifactId>opennlp-tools</artifactId>
                <groupId>${project.groupId}</groupId>
                <version>${project.version}</version>
            </dependency>

            <dependency>
                <artifactId>opennlp-tools</artifactId>
                <groupId>${project.groupId}</groupId>
                <version>${project.version}</version>
                <type>test-jar</type>
            </dependency>

            <dependency>
                <artifactId>opennlp-uima</artifactId>
                <groupId>${project.groupId}</groupId>
                <version>${project.version}</version>
            </dependency>

            <dependency>
                <artifactId>opennlp-brat-annotator</artifactId>
                <groupId>${project.groupId}</groupId>
                <version>${project.version}</version>
            </dependency>

            <dependency>
                <artifactId>opennlp-morfologik-addon</artifactId>
                <groupId>${project.groupId}</groupId>
                <version>${project.version}</version>
            </dependency>

<<<<<<< HEAD
        </dependencies>
    </dependencyManagement>

    <properties>
        <!-- Build Properties -->
        <java.version>1.8</java.version>
        <maven.compiler.target>1.8</maven.compiler.target>
        <maven.version>3.3.9</maven.version>
        <commons.io.version>2.6</commons.io.version>
        <enforcer.plugin.version>3.0.0-M2</enforcer.plugin.version>
        <glassfish.version>2.30.1</glassfish.version>
        <junit.version>4.13</junit.version>
        <morfologik.version>2.1.7</morfologik.version>
        <osgi.version>4.2.0</osgi.version>
        <checkstyle.plugin.version>3.1.2</checkstyle.plugin.version>
        <opennlp.forkCount>1.0C</opennlp.forkCount>
        <coveralls.maven.plugin>4.3.0</coveralls.maven.plugin>
        <jacoco.maven.plugin>0.7.9</jacoco.maven.plugin>
        <maven.surefire.plugin>2.22.2</maven.surefire.plugin>
    </properties>

    <build>
        <pluginManagement>
            <plugins>
                <plugin>
                    <groupId>org.apache.maven.plugins</groupId>
                    <artifactId>maven-release-plugin</artifactId>
                    <configuration>
                        <useReleaseProfile>false</useReleaseProfile>
                        <goals>deploy</goals>
                        <arguments>-Papache-release</arguments>
                        <mavenExecutorId>forked-path</mavenExecutorId>
                    </configuration>
                </plugin>

                <plugin>
                    <groupId>org.apache.maven.plugins</groupId>
                    <artifactId>maven-assembly-plugin</artifactId>
                    <version>3.2.0</version>
                </plugin>

                <plugin>
                    <groupId>org.apache.felix</groupId>
                    <artifactId>maven-bundle-plugin</artifactId>
                    <version>4.2.1</version>
                </plugin>

                <plugin>
                    <groupId>org.apache.maven.plugins</groupId>
                    <artifactId>maven-checkstyle-plugin</artifactId>
                    <version>${checkstyle.plugin.version}</version>
                    <dependencies>
                        <dependency>
                            <groupId>com.puppycrawl.tools</groupId>
                            <artifactId>checkstyle</artifactId>
                            <version>8.43</version>
                        </dependency>
                    </dependencies>
                    <configuration>
                        <excludes>opennlp/tools/stemmer/snowball/**</excludes>
                    </configuration>
                    <executions>
                        <execution>
                            <id>validate</id>
                            <phase>validate</phase>
                            <configuration>
                                <configLocation>checkstyle.xml</configLocation>
                                <encoding>UTF-8</encoding>
                                <consoleOutput>true</consoleOutput>
                                <includeTestSourceDirectory>true</includeTestSourceDirectory>
                                <testSourceDirectories>
                                    <testSourceDirectory>${project.basedir}/src/test/java</testSourceDirectory>
                                </testSourceDirectories>
                                <violationSeverity>error</violationSeverity>
                                <failOnViolation>true</failOnViolation>
                            </configuration>
                            <goals>
                                <goal>check</goal>
                            </goals>
                        </execution>
                    </executions>
                </plugin>

                <!-- Coverage analysis for tests -->
                <plugin>
                    <groupId>org.jacoco</groupId>
                    <artifactId>jacoco-maven-plugin</artifactId>
                    <version>${jacoco.maven.plugin}</version>
                    <configuration>
                        <excludes>
                            <exclude>**/stemmer/*</exclude>
                            <exclude>**/stemmer/snowball/*</exclude>
                        </excludes>
                    </configuration>
                    <executions>
                        <execution>
                            <id>jacoco-prepare-agent</id>
                            <goals>
                                <goal>prepare-agent</goal>
                            </goals>
                        </execution>
                        <execution>
                            <id>jacoco-prepare-agent-integration</id>
                            <goals>
                                <goal>prepare-agent-integration</goal>
                            </goals>
                        </execution>
                        <execution>
                            <id>jacoco-report</id>
                            <phase>verify</phase>
                            <goals>
                                <goal>report</goal>
                            </goals>
                        </execution>
                    </executions>
                </plugin>

                <!-- Report jacoco coverage to coveralls.io -->
                <plugin>
                    <groupId>org.eluder.coveralls</groupId>
                    <artifactId>coveralls-maven-plugin</artifactId>
                    <version>${coveralls.maven.plugin}</version>
                </plugin>

                <plugin>
                    <groupId>org.apache.maven.plugins</groupId>
                    <artifactId>maven-surefire-plugin</artifactId>
                    <version>${maven.surefire.plugin}</version>
                    <configuration>
                        <argLine>-Xmx2048m</argLine>
                        <forkCount>${opennlp.forkCount}</forkCount>
                        <failIfNoSpecifiedTests>false</failIfNoSpecifiedTests>
                        <excludes>
=======
		</dependencies>
	</dependencyManagement>

	<properties>
		<!-- Build Properties -->
		<java.version>1.8</java.version>
		<maven.compiler.target>1.8</maven.compiler.target>
		<maven.version>3.3.9</maven.version>
		<commons.io.version>2.6</commons.io.version>
		<enforcer.plugin.version>3.0.0-M2</enforcer.plugin.version>
		<glassfish.version>2.30.1</glassfish.version>
		<junit.version>4.13</junit.version>
		<morfologik.version>2.1.7</morfologik.version>
		<osgi.version>4.2.0</osgi.version>
		<checkstyle.plugin.version>2.17</checkstyle.plugin.version>
		<opennlp.forkCount>1.0C</opennlp.forkCount>
		<coveralls.maven.plugin>4.3.0</coveralls.maven.plugin>
		<jacoco.maven.plugin>0.7.9</jacoco.maven.plugin>
		<maven.surefire.plugin>2.22.2</maven.surefire.plugin>
		<mockito.version>3.9.0</mockito.version>
	</properties>

	<build>
		<pluginManagement>
			<plugins>
				<plugin>
					<groupId>org.apache.maven.plugins</groupId>
					<artifactId>maven-release-plugin</artifactId>
					<configuration>
						<useReleaseProfile>false</useReleaseProfile>
						<goals>deploy</goals>
						<arguments>-Papache-release</arguments>
						<mavenExecutorId>forked-path</mavenExecutorId>
					</configuration>
				</plugin>

				<plugin>
					<groupId>org.apache.maven.plugins</groupId>
					<artifactId>maven-assembly-plugin</artifactId>
					<version>3.2.0</version>
				</plugin>

				<plugin>
					<groupId>org.apache.felix</groupId>
					<artifactId>maven-bundle-plugin</artifactId>
					<version>4.2.1</version>
				</plugin>

				<plugin>
					<groupId>org.apache.maven.plugins</groupId>
					<artifactId>maven-checkstyle-plugin</artifactId>
					<version>${checkstyle.plugin.version}</version>
					<dependencies>
						<dependency>
							<groupId>com.puppycrawl.tools</groupId>
							<artifactId>checkstyle</artifactId>
							<version>7.2</version>
						</dependency>
					</dependencies>
					<executions>
						<execution>
							<id>validate</id>
							<phase>validate</phase>
							<configuration>
								<configLocation>checkstyle.xml</configLocation>
								<encoding>UTF-8</encoding>
								<consoleOutput>true</consoleOutput>
								<includeTestSourceDirectory>true</includeTestSourceDirectory>
								<testSourceDirectory>${project.basedir}/src/test/java</testSourceDirectory>
								<violationSeverity>error</violationSeverity>
								<failOnViolation>true</failOnViolation>
							</configuration>
							<goals>
								<goal>check</goal>
							</goals>
						</execution>
					</executions>
				</plugin>

				<!-- Coverage analysis for tests -->
				<plugin>
					<groupId>org.jacoco</groupId>
					<artifactId>jacoco-maven-plugin</artifactId>
					<version>${jacoco.maven.plugin}</version>
					<configuration>
						<excludes>
>>>>>>> 6b129aad
                            <exclude>**/stemmer/*</exclude>
                            <exclude>**/stemmer/snowball/*</exclude>
                        </excludes>
                    </configuration>
                </plugin>

                <plugin>
                    <groupId>de.thetaphi</groupId>
                    <artifactId>forbiddenapis</artifactId>
                    <version>2.7</version>
                    <configuration>
                        <failOnUnsupportedJava>false</failOnUnsupportedJava>
                        <bundledSignatures>
                            <bundledSignature>jdk-deprecated</bundledSignature>
                            <bundledSignature>jdk-non-portable</bundledSignature>
                        </bundledSignatures>
                    </configuration>
                    <executions>
                        <execution>
                            <phase>validate</phase>
                            <goals>
                                <goal>check</goal>
                                <goal>testCheck</goal>
                            </goals>
                        </execution>
                    </executions>
                </plugin>
            </plugins>
        </pluginManagement>

        <plugins>
            <plugin>
                <groupId>org.apache.maven.plugins</groupId>
                <artifactId>maven-compiler-plugin</artifactId>
                <version>3.8.1</version>
                <configuration>
                    <source>${java.version}</source>
                    <target>${java.version}</target>
                    <compilerArgument>-Xlint</compilerArgument>
                </configuration>
            </plugin>

            <plugin>
                <groupId>org.apache.rat</groupId>
                <artifactId>apache-rat-plugin</artifactId>
                <executions>
                    <execution>
                        <id>default-cli</id>
                        <goals>
                            <goal>check</goal>
                        </goals>
                        <phase>verify</phase>
                        <configuration>
                            <excludes>
                                <!-- File generated by maven-release-plugin -->
                                <exclude>release.properties</exclude>
                                <exclude>.travis.yml</exclude>
                            </excludes>
                            <numUnapprovedLicenses>1000000</numUnapprovedLicenses>
                        </configuration>
                    </execution>
                </executions>
            </plugin>

            <plugin>
                <artifactId>maven-javadoc-plugin</artifactId>
                <version>3.1.1</version>
                <configuration>
                    <doclint>none</doclint>
                </configuration>
                <executions>
                    <execution>
                        <id>create-javadoc-jar</id>
                        <goals>
                            <goal>jar</goal>
                        </goals>
                        <phase>package</phase>
                        <configuration>
                            <show>public</show>
                            <quiet>false</quiet>
                            <use>false</use> <!-- Speeds up the build of the javadocs -->
                            <source>8</source>
                        </configuration>
                    </execution>
                </executions>
            </plugin>

            <plugin>
                <artifactId>maven-source-plugin</artifactId>
                <executions>
                    <execution>
                        <id>create-source-jar</id>
                        <goals>
                            <goal>jar</goal>
                        </goals>
                        <phase>package</phase>
                    </execution>
                </executions>
            </plugin>

            <plugin>
                <groupId>org.apache.maven.plugins</groupId>
                <artifactId>maven-eclipse-plugin</artifactId>
                <version>2.10</version>
                <configuration>
                    <workspace>../</workspace>
                    <workspaceCodeStylesURL>http://opennlp.apache.org/code-formatter/OpenNLP-Eclipse-Formatter.xml
                    </workspaceCodeStylesURL>
                </configuration>
            </plugin>

            <plugin>
                <groupId>org.apache.maven.plugins</groupId>
                <artifactId>maven-enforcer-plugin</artifactId>
                <version>${enforcer.plugin.version}</version>
                <executions>
                    <execution>
                        <id>enforce-java</id>
                        <goals>
                            <goal>enforce</goal>
                        </goals>
                        <configuration>
                            <rules>
                                <requireJavaVersion>
                                    <message>Java 8 or higher is required to compile this module</message>
                                    <version>[${java.version},)</version>
                                </requireJavaVersion>
                                <requireMavenVersion>
                                    <message>Maven 3.3.9 or higher is required to compile this module</message>
                                    <version>[${maven.version},)</version>
                                </requireMavenVersion>
                            </rules>
                        </configuration>
                    </execution>
                </executions>
            </plugin>

            <plugin>
                <groupId>org.apache.maven.plugins</groupId>
                <artifactId>maven-surefire-plugin</artifactId>
            </plugin>

            <plugin>
                <groupId>de.thetaphi</groupId>
                <artifactId>forbiddenapis</artifactId>
            </plugin>
            <plugin>
                <groupId>org.apache.maven.plugins</groupId>
                <artifactId>maven-checkstyle-plugin</artifactId>
            </plugin>
        </plugins>
    </build>

    <profiles>
        <profile>
            <id>apache-release</id>
            <build>
                <plugins>
                    <plugin>
                        <groupId>org.apache.rat</groupId>
                        <artifactId>apache-rat-plugin</artifactId>
                        <configuration>
                            <excludes>
                                <excludesFile>rat-excludes</excludesFile>
                            </excludes>
                        </configuration>
                        <executions>
                            <execution>
                                <id>default-cli</id>
                            </execution>
                        </executions>
                    </plugin>
                </plugins>
            </build>
        </profile>

        <profile>
            <id>jacoco</id>
            <properties>
                <opennlp.forkCount>1</opennlp.forkCount>
            </properties>
            <build>
                <plugins>
                    <plugin>
                        <groupId>org.jacoco</groupId>
                        <artifactId>jacoco-maven-plugin</artifactId>
                    </plugin>
                </plugins>
            </build>
        </profile>

        <profile>
            <id>eval-tests</id>
            <properties>
                <opennlp.forkCount>0.5C</opennlp.forkCount>
            </properties>
            <build>
                <plugins>
                    <plugin>
                        <groupId>org.apache.maven.plugins</groupId>
                        <artifactId>maven-surefire-plugin</artifactId>
                        <version>${maven.surefire.plugin}</version>
                        <configuration>
                            <argLine>-Xmx4g</argLine>
                            <includes>
                                <include>**/*Test.java</include>
                                <include>**/*Eval.java</include>
                            </includes>
                            <excludedGroups>opennlp.tools.HighMemoryUsage</excludedGroups>
                        </configuration>
                    </plugin>
                </plugins>
            </build>
        </profile>

        <profile>
            <id>high-memory-tests</id>
            <properties>
                <opennlp.forkCount>1</opennlp.forkCount>
            </properties>
            <build>
                <plugins>
                    <plugin>
                        <groupId>org.apache.maven.plugins</groupId>
                        <artifactId>maven-surefire-plugin</artifactId>
                        <version>${maven.surefire.plugin}</version>
                        <configuration>
                            <argLine>-Xmx20g</argLine>
                            <includes>
                                <include>**/*Test.java</include>
                                <include>**/*Eval.java</include>
                            </includes>
                            <groups>opennlp.tools.HighMemoryUsage</groups>
                        </configuration>
                    </plugin>
                </plugins>
            </build>
        </profile>
    </profiles>

    <modules>
        <module>opennlp-common</module>
        <module>opennlp-tools</module>
        <module>opennlp-uima</module>
        <module>opennlp-brat-annotator</module>
        <module>opennlp-morfologik-addon</module>
        <module>opennlp-docs</module>
        <module>opennlp-distr</module>
    </modules>

</project><|MERGE_RESOLUTION|>--- conflicted
+++ resolved
@@ -138,7 +138,6 @@
                 <version>${project.version}</version>
             </dependency>
 
-<<<<<<< HEAD
         </dependencies>
     </dependencyManagement>
 
@@ -158,6 +157,7 @@
         <coveralls.maven.plugin>4.3.0</coveralls.maven.plugin>
         <jacoco.maven.plugin>0.7.9</jacoco.maven.plugin>
         <maven.surefire.plugin>2.22.2</maven.surefire.plugin>
+        <mockito.version>3.9.0</mockito.version>
     </properties>
 
     <build>
@@ -272,94 +272,6 @@
                         <forkCount>${opennlp.forkCount}</forkCount>
                         <failIfNoSpecifiedTests>false</failIfNoSpecifiedTests>
                         <excludes>
-=======
-		</dependencies>
-	</dependencyManagement>
-
-	<properties>
-		<!-- Build Properties -->
-		<java.version>1.8</java.version>
-		<maven.compiler.target>1.8</maven.compiler.target>
-		<maven.version>3.3.9</maven.version>
-		<commons.io.version>2.6</commons.io.version>
-		<enforcer.plugin.version>3.0.0-M2</enforcer.plugin.version>
-		<glassfish.version>2.30.1</glassfish.version>
-		<junit.version>4.13</junit.version>
-		<morfologik.version>2.1.7</morfologik.version>
-		<osgi.version>4.2.0</osgi.version>
-		<checkstyle.plugin.version>2.17</checkstyle.plugin.version>
-		<opennlp.forkCount>1.0C</opennlp.forkCount>
-		<coveralls.maven.plugin>4.3.0</coveralls.maven.plugin>
-		<jacoco.maven.plugin>0.7.9</jacoco.maven.plugin>
-		<maven.surefire.plugin>2.22.2</maven.surefire.plugin>
-		<mockito.version>3.9.0</mockito.version>
-	</properties>
-
-	<build>
-		<pluginManagement>
-			<plugins>
-				<plugin>
-					<groupId>org.apache.maven.plugins</groupId>
-					<artifactId>maven-release-plugin</artifactId>
-					<configuration>
-						<useReleaseProfile>false</useReleaseProfile>
-						<goals>deploy</goals>
-						<arguments>-Papache-release</arguments>
-						<mavenExecutorId>forked-path</mavenExecutorId>
-					</configuration>
-				</plugin>
-
-				<plugin>
-					<groupId>org.apache.maven.plugins</groupId>
-					<artifactId>maven-assembly-plugin</artifactId>
-					<version>3.2.0</version>
-				</plugin>
-
-				<plugin>
-					<groupId>org.apache.felix</groupId>
-					<artifactId>maven-bundle-plugin</artifactId>
-					<version>4.2.1</version>
-				</plugin>
-
-				<plugin>
-					<groupId>org.apache.maven.plugins</groupId>
-					<artifactId>maven-checkstyle-plugin</artifactId>
-					<version>${checkstyle.plugin.version}</version>
-					<dependencies>
-						<dependency>
-							<groupId>com.puppycrawl.tools</groupId>
-							<artifactId>checkstyle</artifactId>
-							<version>7.2</version>
-						</dependency>
-					</dependencies>
-					<executions>
-						<execution>
-							<id>validate</id>
-							<phase>validate</phase>
-							<configuration>
-								<configLocation>checkstyle.xml</configLocation>
-								<encoding>UTF-8</encoding>
-								<consoleOutput>true</consoleOutput>
-								<includeTestSourceDirectory>true</includeTestSourceDirectory>
-								<testSourceDirectory>${project.basedir}/src/test/java</testSourceDirectory>
-								<violationSeverity>error</violationSeverity>
-								<failOnViolation>true</failOnViolation>
-							</configuration>
-							<goals>
-								<goal>check</goal>
-							</goals>
-						</execution>
-					</executions>
-				</plugin>
-
-				<!-- Coverage analysis for tests -->
-				<plugin>
-					<groupId>org.jacoco</groupId>
-					<artifactId>jacoco-maven-plugin</artifactId>
-					<version>${jacoco.maven.plugin}</version>
-					<configuration>
-						<excludes>
->>>>>>> 6b129aad
                             <exclude>**/stemmer/*</exclude>
                             <exclude>**/stemmer/snowball/*</exclude>
                         </excludes>
