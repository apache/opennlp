--- conflicted
+++ resolved
@@ -61,7 +61,6 @@
   }
 
   @Test
-<<<<<<< HEAD
   public void testSetParamsWithCLIParams() {
     String[] args =
         { "-model" , "en-token-test.bin" , "-alphaNumOpt" , "isAlphaNumOpt" , "-lang" , "en" , "-data" ,
@@ -126,10 +125,7 @@
   }
 
   @Test
-  public void testGetAlgorithm() {
-=======
   void testGetAlgorithm() {
->>>>>>> ea0d6f7d
     TrainingParameters tp = build("Algorithm=Perceptron,n1.Algorithm=SVM");
 
     Assertions.assertEquals("Perceptron", tp.algorithm());
