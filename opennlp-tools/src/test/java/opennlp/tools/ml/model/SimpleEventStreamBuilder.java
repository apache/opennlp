/*
 * Licensed to the Apache Software Foundation (ASF) under one or more
 * contributor license agreements.  See the NOTICE file distributed with
 * this work for additional information regarding copyright ownership.
 * The ASF licenses this file to You under the Apache License, Version 2.0
 * (the "License"); you may not use this file except in compliance with
 * the License. You may obtain a copy of the License at
 *
 *     http://www.apache.org/licenses/LICENSE-2.0
 *
 * Unless required by applicable law or agreed to in writing, software
 * distributed under the License is distributed on an "AS IS" BASIS,
 * WITHOUT WARRANTIES OR CONDITIONS OF ANY KIND, either express or implied.
 * See the License for the specific language governing permissions and
 * limitations under the License.
 */

package opennlp.tools.ml.model;

import java.io.IOException;
import java.util.ArrayList;
import java.util.Arrays;
import java.util.List;

import opennlp.tools.util.ObjectStream;

public class SimpleEventStreamBuilder {

  private final List<Event> eventList = new ArrayList<>();
  private int pos = 0;

  /*
   * the format of event should look like:
   * without values) other/w=he n1w=belongs n2w=to po=other pow=other,He powf=other,ic
   * with values) other/w=he;0.5 n1w=belongs;0.4 n2w=to;0.3 po=other;0.5 pow=other,He;0.25 powf=other,ic;0.5
   */
  public SimpleEventStreamBuilder add(String event) {
    String[] ss = event.split("/");
    if (ss.length != 2) {
      throw new RuntimeException(String.format("format error of the event \"%s\"", event));
    }

    // look for context (and values)
    String[] cvPairs = ss[1].split("\\s+");
    if (cvPairs[0].contains(";")) { // has values?
      String[] context = new String[cvPairs.length];
      float[] values = new float[cvPairs.length];
      for (int i = 0; i < cvPairs.length; i++) {
        String[] pair = cvPairs[i].split(";");
        if (pair.length != 2) {
          throw new RuntimeException(String.format("format error of the event \"%s\". "
<<<<<<< HEAD
              + "\"%s\" doesn't have value", event, pair));
=======
                       + "\"%s\" doesn't have value", event, Arrays.toString(pair)));
>>>>>>> e0befb58
        }
        context[i] = pair[0];
        values[i] = Float.parseFloat(pair[1]);
      }
      eventList.add(new Event(ss[0], context, values));
    } else {
      eventList.add(new Event(ss[0], cvPairs));
    }

    return this;
  }

  public ObjectStream<Event> build() {
    return new ObjectStream<Event>() {
      @Override
      public Event read() throws IOException {
        if (eventList.size() <= pos) {
          return null;
        }
        return eventList.get(pos++);
      }
    };
  }
}<|MERGE_RESOLUTION|>--- conflicted
+++ resolved
@@ -49,11 +49,7 @@
         String[] pair = cvPairs[i].split(";");
         if (pair.length != 2) {
           throw new RuntimeException(String.format("format error of the event \"%s\". "
-<<<<<<< HEAD
-              + "\"%s\" doesn't have value", event, pair));
-=======
                        + "\"%s\" doesn't have value", event, Arrays.toString(pair)));
->>>>>>> e0befb58
         }
         context[i] = pair[0];
         values[i] = Float.parseFloat(pair[1]);
