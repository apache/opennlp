--- conflicted
+++ resolved
@@ -20,11 +20,8 @@
 import java.io.File;
 import java.io.IOException;
 import java.nio.charset.Charset;
-<<<<<<< HEAD
 import java.nio.charset.StandardCharsets;
-=======
 import java.nio.file.Path;
->>>>>>> bab2990d
 import java.util.Arrays;
 import java.util.List;
 
@@ -50,25 +47,14 @@
     List<String> sentences = Arrays.asList(sentence1, sentence2);
 
     DirectorySampleStream directorySampleStream =
-<<<<<<< HEAD
-        new DirectorySampleStream(directory.getRoot(), null, false);
-      
-    File tempFile1 = directory.newFile();
-    FileUtils.writeStringToFile(tempFile1, sentence1, StandardCharsets.UTF_8);
-    
-    File tempFile2 = directory.newFile();
-    FileUtils.writeStringToFile(tempFile2, sentence2, StandardCharsets.UTF_8);
-    
-=======
         new DirectorySampleStream(directory.toFile(), null, false);
 
     File tempFile1 = directory.resolve("tempFile1").toFile();
-    FileUtils.writeStringToFile(tempFile1, sentence1);
+    FileUtils.writeStringToFile(tempFile1, sentence1, StandardCharsets.UTF_8);
 
     File tempFile2 = directory.resolve("tempFile2").toFile();
-    FileUtils.writeStringToFile(tempFile2, sentence2);
+    FileUtils.writeStringToFile(tempFile2, sentence2, StandardCharsets.UTF_8);
 
->>>>>>> bab2990d
     try (FileToStringSampleStream stream =
              new FileToStringSampleStream(directorySampleStream, Charset.defaultCharset())) {
 
