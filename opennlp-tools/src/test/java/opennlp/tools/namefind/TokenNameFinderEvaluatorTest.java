/*
 * Licensed to the Apache Software Foundation (ASF) under one or more
 * contributor license agreements.  See the NOTICE file distributed with
 * this work for additional information regarding copyright ownership.
 * The ASF licenses this file to You under the Apache License, Version 2.0
 * (the "License"); you may not use this file except in compliance with
 * the License. You may obtain a copy of the License at
 *
 *     http://www.apache.org/licenses/LICENSE-2.0
 *
 * Unless required by applicable law or agreed to in writing, software
 * distributed under the License is distributed on an "AS IS" BASIS,
 * WITHOUT WARRANTIES OR CONDITIONS OF ANY KIND, either express or implied.
 * See the License for the specific language governing permissions and
 * limitations under the License.
 */

package opennlp.tools.namefind;

import java.io.ByteArrayOutputStream;
import java.io.OutputStream;

import org.junit.Assert;
import org.junit.Test;

import opennlp.common.namefind.TokenNameFinder;
import opennlp.common.util.Span;
import opennlp.tools.cmdline.namefind.NameEvaluationErrorListener;

import static org.mockito.Mockito.any;
import static org.mockito.Mockito.mock;
import static org.mockito.Mockito.when;

/**
 * This is the test class for {@link TokenNameFinderEvaluator}..
 */
public class TokenNameFinderEvaluatorTest {


<<<<<<< HEAD
  private static String[] sentence = {"U", ".", "S", ".", "President", "Barack", "Obama", "is",
      "considering", "sending", "additional", "American", "forces",
      "to", "Afghanistan", "."};

  private static NameSample createSimpleNameSampleA() {

    Span[] names = {new Span(0, 4, "Location"), new Span(5, 7, "Person"),
        new Span(14, 15, "Location")};

    NameSample nameSample;
    nameSample = new NameSample(sentence, names, false);

    return nameSample;
  }

  private static NameSample createSimpleNameSampleB() {

    Span[] names = {new Span(0, 4, "Location"), new Span(14, 15, "Location")};

    NameSample nameSample;
    nameSample = new NameSample(sentence, names, false);

    return nameSample;
=======
  /** Return a dummy name finder that always return something expected */
  public TokenNameFinder mockTokenNameFinder(Span[] ret) {
    TokenNameFinder mockInstance = mock(TokenNameFinder.class);
    when(mockInstance.find(any(String[].class))).thenReturn(ret);
    return mockInstance;
>>>>>>> 6b129aad
  }

  @Test
  public void testPositive() {
    OutputStream stream = new ByteArrayOutputStream();
    TokenNameFinderEvaluationMonitor listener = new NameEvaluationErrorListener(stream);

    Span[] pred = createSimpleNameSampleA().getNames();
    // Construct mock object
    TokenNameFinderEvaluator eval = new TokenNameFinderEvaluator(mockTokenNameFinder(pred), listener);

    eval.evaluateSample(createSimpleNameSampleA());

    Assert.assertEquals(1.0, eval.getFMeasure().getFMeasure(), 0.0);

    Assert.assertEquals(0, stream.toString().length());
  }

  @Test
  public void testNegative() {
    OutputStream stream = new ByteArrayOutputStream();
    TokenNameFinderEvaluationMonitor listener = new NameEvaluationErrorListener(stream);

    Span[] pred = createSimpleNameSampleB().getNames();
    // Construct mock object
    TokenNameFinderEvaluator eval = new TokenNameFinderEvaluator(mockTokenNameFinder(pred), listener);

    eval.evaluateSample(createSimpleNameSampleA());

    Assert.assertEquals(0.8, eval.getFMeasure().getFMeasure(), 0.0);

    Assert.assertNotSame(0, stream.toString().length());
  }

<<<<<<< HEAD
  /**
   * a dummy name finder that always return something expected
   */
  class DummyNameFinder implements TokenNameFinder {

    private Span[] ret;

    public DummyNameFinder(Span[] ret) {
      this.ret = ret;
    }

    public Span[] find(String[] tokens) {
      return ret;
    }

    public void clearAdaptiveData() {
    }

=======


  private static String[] sentence = {"U", ".", "S", ".", "President", "Barack", "Obama", "is",
      "considering", "sending", "additional", "American", "forces",
      "to", "Afghanistan", "."};

  private static NameSample createSimpleNameSampleA() {

    Span[] names = { new Span(0, 4, "Location"), new Span(5, 7, "Person"),
        new Span(14, 15, "Location") };

    NameSample nameSample;
    nameSample = new NameSample(sentence, names, false);

    return nameSample;
  }

  private static NameSample createSimpleNameSampleB() {

    Span[] names = { new Span(0, 4, "Location"), new Span(14, 15, "Location") };

    NameSample nameSample;
    nameSample = new NameSample(sentence, names, false);

    return nameSample;
>>>>>>> 6b129aad
  }

}<|MERGE_RESOLUTION|>--- conflicted
+++ resolved
@@ -37,37 +37,11 @@
 public class TokenNameFinderEvaluatorTest {
 
 
-<<<<<<< HEAD
-  private static String[] sentence = {"U", ".", "S", ".", "President", "Barack", "Obama", "is",
-      "considering", "sending", "additional", "American", "forces",
-      "to", "Afghanistan", "."};
-
-  private static NameSample createSimpleNameSampleA() {
-
-    Span[] names = {new Span(0, 4, "Location"), new Span(5, 7, "Person"),
-        new Span(14, 15, "Location")};
-
-    NameSample nameSample;
-    nameSample = new NameSample(sentence, names, false);
-
-    return nameSample;
-  }
-
-  private static NameSample createSimpleNameSampleB() {
-
-    Span[] names = {new Span(0, 4, "Location"), new Span(14, 15, "Location")};
-
-    NameSample nameSample;
-    nameSample = new NameSample(sentence, names, false);
-
-    return nameSample;
-=======
   /** Return a dummy name finder that always return something expected */
   public TokenNameFinder mockTokenNameFinder(Span[] ret) {
     TokenNameFinder mockInstance = mock(TokenNameFinder.class);
     when(mockInstance.find(any(String[].class))).thenReturn(ret);
     return mockInstance;
->>>>>>> 6b129aad
   }
 
   @Test
@@ -102,26 +76,6 @@
     Assert.assertNotSame(0, stream.toString().length());
   }
 
-<<<<<<< HEAD
-  /**
-   * a dummy name finder that always return something expected
-   */
-  class DummyNameFinder implements TokenNameFinder {
-
-    private Span[] ret;
-
-    public DummyNameFinder(Span[] ret) {
-      this.ret = ret;
-    }
-
-    public Span[] find(String[] tokens) {
-      return ret;
-    }
-
-    public void clearAdaptiveData() {
-    }
-
-=======
 
 
   private static String[] sentence = {"U", ".", "S", ".", "President", "Barack", "Obama", "is",
@@ -147,7 +101,6 @@
     nameSample = new NameSample(sentence, names, false);
 
     return nameSample;
->>>>>>> 6b129aad
   }
 
 }