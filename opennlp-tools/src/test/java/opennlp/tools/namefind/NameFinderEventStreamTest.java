--- conflicted
+++ resolved
@@ -19,14 +19,14 @@
 
 import java.io.IOException;
 
+import org.junit.Assert;
+import org.junit.Test;
+
 import opennlp.tools.ml.model.Event;
 import opennlp.tools.util.ObjectStream;
 import opennlp.tools.util.ObjectStreamUtils;
 import opennlp.tools.util.Span;
 import opennlp.tools.util.featuregen.AdaptiveFeatureGenerator;
-
-import org.junit.Assert;
-import org.junit.Test;
 
 /**
  * This is the test class for {@link NameFinderEventStream}.
@@ -141,93 +141,7 @@
       Assert.assertEquals(NameFinderME.OTHER, eventStream.read().getOutcome());
     }
 
-<<<<<<< HEAD
     Assert.assertNull(eventStream.read());
-=======
-    assertNull(eventStream.read());
-    eventStream.close();
-  }
-
-  /**
-   * Tests the correctly generated outcomes for a test sentence. If the Span
-   * declares its type, passing the type to event stream has no effect
-   */
-  @Test
-  public void testOutcomesTypeCantOverride() throws IOException {
-    String type = "XYZ";
-
-    NameSample nameSample = new NameSample(SENTENCE,
-        new Span[] { new Span(0, 2, "person") }, false);
-
-    ObjectStream<Event> eventStream = new NameFinderEventStream(
-        ObjectStreamUtils.createObjectStream(nameSample), type, CG, null);
-
-    String prefix = "person-";
-    assertEquals(prefix + NameFinderME.START, eventStream.read().getOutcome());
-    assertEquals(prefix + NameFinderME.CONTINUE,
-        eventStream.read().getOutcome());
-
-    for (int i = 0; i < 10; i++) {
-      Assert.assertEquals(NameFinderME.OTHER, eventStream.read().getOutcome());
-    }
-
-    assertNull(eventStream.read());
-    eventStream.close();
-  }
-
-  /**
-   * Tests the correctly generated outcomes for a test sentence. If the Span
-   * does not declare its type and the user passed a type, use the type from
-   * user
-   */
-  @Test
-  public void testOutcomesWithType() throws IOException {
-    String type = "XYZ";
-
-    NameSample nameSample = new NameSample(SENTENCE,
-        new Span[] { new Span(0, 2) }, false);
-
-    ObjectStream<Event> eventStream = new NameFinderEventStream(
-        ObjectStreamUtils.createObjectStream(nameSample), type, CG, null);
-
-    String prefix = type + "-";
-    assertEquals(prefix + NameFinderME.START, eventStream.read().getOutcome());
-    assertEquals(prefix + NameFinderME.CONTINUE,
-        eventStream.read().getOutcome());
-
-    for (int i = 0; i < 10; i++) {
-      Assert.assertEquals(NameFinderME.OTHER, eventStream.read().getOutcome());
-    }
-
-    assertNull(eventStream.read());
-    eventStream.close();
-  }
-
-  /**
-   * Tests the correctly generated outcomes for a test sentence. If the Span
-   * does not declare its type and the user did not set a type, it will use
-   * "default".
-   */
-  @Test
-  public void testOutcomesTypeEmpty() throws IOException {
-
-    NameSample nameSample = new NameSample(SENTENCE,
-        new Span[] { new Span(0, 2) }, false);
-
-    ObjectStream<Event> eventStream = new NameFinderEventStream(
-        ObjectStreamUtils.createObjectStream(nameSample), null, CG, null);
-
-    String prefix = "default-";
-    assertEquals(prefix + NameFinderME.START, eventStream.read().getOutcome());
-    assertEquals(prefix + NameFinderME.CONTINUE,
-        eventStream.read().getOutcome());
-
-    for (int i = 0; i < 10; i++) {
-      Assert.assertEquals(NameFinderME.OTHER, eventStream.read().getOutcome());
-    }
-
-    assertNull(eventStream.read());
->>>>>>> fb919f9b
     eventStream.close();
   }
 }