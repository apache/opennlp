/*
 * Licensed to the Apache Software Foundation (ASF) under one or more
 * contributor license agreements.  See the NOTICE file distributed with
 * this work for additional information regarding copyright ownership.
 * The ASF licenses this file to You under the Apache License, Version 2.0
 * (the "License"); you may not use this file except in compliance with
 * the License. You may obtain a copy of the License at
 *
 *     http://www.apache.org/licenses/LICENSE-2.0
 *
 * Unless required by applicable law or agreed to in writing, software
 * distributed under the License is distributed on an "AS IS" BASIS,
 * WITHOUT WARRANTIES OR CONDITIONS OF ANY KIND, either express or implied.
 * See the License for the specific language governing permissions and
 * limitations under the License.
 */

package opennlp.tools.postag;

import java.io.ByteArrayInputStream;
import java.io.ByteArrayOutputStream;
import java.io.IOException;
import java.nio.charset.StandardCharsets;

import org.junit.jupiter.api.Assertions;
import org.junit.jupiter.api.Test;

import opennlp.tools.formats.ResourceAsStreamFactory;
import opennlp.tools.postag.DummyPOSTaggerFactory.DummyPOSContextGenerator;
import opennlp.tools.postag.DummyPOSTaggerFactory.DummyPOSDictionary;
import opennlp.tools.postag.DummyPOSTaggerFactory.DummyPOSSequenceValidator;
import opennlp.tools.util.BaseToolFactory;
import opennlp.tools.util.InputStreamFactory;
import opennlp.tools.util.InvalidFormatException;
import opennlp.tools.util.ObjectStream;
import opennlp.tools.util.PlainTextByLineStream;
import opennlp.tools.util.TrainingParameters;

/**
 * Tests for the {@link POSTaggerFactory} class.
 */
public class POSTaggerFactoryTest {

  private static ObjectStream<POSSample> createSampleStream()
      throws IOException {
    InputStreamFactory in = new ResourceAsStreamFactory(
        POSTaggerFactoryTest.class,
        "/opennlp/tools/postag/AnnotatedSentences.txt");

    return new WordTagSampleStream(new PlainTextByLineStream(in, StandardCharsets.UTF_8));
  }

  private static POSModel trainPOSModel(POSTaggerFactory factory)
      throws IOException {
    return POSTaggerME.train("eng", createSampleStream(),
        TrainingParameters.defaultParams(), factory);
  }

  @Test
  void testPOSTaggerWithCustomFactory() throws IOException {
    DummyPOSDictionary posDict = new DummyPOSDictionary(
        POSDictionary.create(POSDictionaryTest.class
            .getResourceAsStream("TagDictionaryCaseSensitive.xml")));

    POSModel posModel = trainPOSModel(new DummyPOSTaggerFactory(posDict));

    POSTaggerFactory factory = posModel.getFactory();
    Assertions.assertTrue(factory.getTagDictionary() instanceof DummyPOSDictionary);
    Assertions.assertTrue(factory.getPOSContextGenerator() instanceof DummyPOSContextGenerator);
    Assertions.assertTrue(factory.getSequenceValidator() instanceof DummyPOSSequenceValidator);

    ByteArrayOutputStream out = new ByteArrayOutputStream();
    posModel.serialize(out);
    ByteArrayInputStream in = new ByteArrayInputStream(out.toByteArray());

    POSModel fromSerialized = new POSModel(in);

    factory = fromSerialized.getFactory();
    Assertions.assertTrue(factory.getTagDictionary() instanceof DummyPOSDictionary);
    Assertions.assertTrue(factory.getPOSContextGenerator() instanceof DummyPOSContextGenerator);
    Assertions.assertTrue(factory.getSequenceValidator() instanceof DummyPOSSequenceValidator);
  }

  @Test
  void testPOSTaggerWithDefaultFactory() throws IOException {
    POSDictionary posDict = POSDictionary.create(POSDictionaryTest.class
        .getResourceAsStream("TagDictionaryCaseSensitive.xml"));
    POSModel posModel = trainPOSModel(new POSTaggerFactory(null, null, posDict));

    POSTaggerFactory factory = posModel.getFactory();
<<<<<<< HEAD
    Assert.assertTrue(factory.getTagDictionary() instanceof POSDictionary);
    Assert.assertNotNull(factory.getPOSContextGenerator());
    Assert.assertTrue(factory.getSequenceValidator() instanceof DefaultPOSSequenceValidator);
=======
    Assertions.assertTrue(factory.getTagDictionary() instanceof POSDictionary);
    Assertions.assertTrue(factory.getPOSContextGenerator() != null);
    Assertions.assertTrue(factory.getSequenceValidator() instanceof DefaultPOSSequenceValidator);
>>>>>>> bab2990d

    ByteArrayOutputStream out = new ByteArrayOutputStream();
    posModel.serialize(out);
    ByteArrayInputStream in = new ByteArrayInputStream(out.toByteArray());

    POSModel fromSerialized = new POSModel(in);

    factory = fromSerialized.getFactory();
<<<<<<< HEAD
    Assert.assertTrue(factory.getTagDictionary() instanceof POSDictionary);
    Assert.assertNotNull(factory.getPOSContextGenerator());
    Assert.assertTrue(factory.getSequenceValidator() instanceof DefaultPOSSequenceValidator);
=======
    Assertions.assertTrue(factory.getTagDictionary() instanceof POSDictionary);
    Assertions.assertTrue(factory.getPOSContextGenerator() != null);
    Assertions.assertTrue(factory.getSequenceValidator() instanceof DefaultPOSSequenceValidator);
>>>>>>> bab2990d
  }

  @Test
  void testCreateWithInvalidName() {
    Assertions.assertThrows(InvalidFormatException.class, () -> {
      BaseToolFactory.create("X", null);
    });
  }

  @Test
  void testCreateWithInvalidName2() {
    Assertions.assertThrows(InvalidFormatException.class, () -> {
      POSTaggerFactory.create("X", null, null);
    });
  }

  @Test
  void testCreateWithHierarchy() {
    Assertions.assertThrows(InvalidFormatException.class, () -> {
      BaseToolFactory.create(Object.class.getCanonicalName(), null);
    });
  }

  @Test
  void testCreateWithHierarchy2() {
    Assertions.assertThrows(InvalidFormatException.class, () -> {
      POSTaggerFactory.create(this.getClass().getCanonicalName(), null, null);
    });
  }
}<|MERGE_RESOLUTION|>--- conflicted
+++ resolved
@@ -88,15 +88,9 @@
     POSModel posModel = trainPOSModel(new POSTaggerFactory(null, null, posDict));
 
     POSTaggerFactory factory = posModel.getFactory();
-<<<<<<< HEAD
-    Assert.assertTrue(factory.getTagDictionary() instanceof POSDictionary);
-    Assert.assertNotNull(factory.getPOSContextGenerator());
-    Assert.assertTrue(factory.getSequenceValidator() instanceof DefaultPOSSequenceValidator);
-=======
     Assertions.assertTrue(factory.getTagDictionary() instanceof POSDictionary);
-    Assertions.assertTrue(factory.getPOSContextGenerator() != null);
+    Assertions.assertNotNull(factory.getPOSContextGenerator());
     Assertions.assertTrue(factory.getSequenceValidator() instanceof DefaultPOSSequenceValidator);
->>>>>>> bab2990d
 
     ByteArrayOutputStream out = new ByteArrayOutputStream();
     posModel.serialize(out);
@@ -105,15 +99,9 @@
     POSModel fromSerialized = new POSModel(in);
 
     factory = fromSerialized.getFactory();
-<<<<<<< HEAD
-    Assert.assertTrue(factory.getTagDictionary() instanceof POSDictionary);
-    Assert.assertNotNull(factory.getPOSContextGenerator());
-    Assert.assertTrue(factory.getSequenceValidator() instanceof DefaultPOSSequenceValidator);
-=======
     Assertions.assertTrue(factory.getTagDictionary() instanceof POSDictionary);
-    Assertions.assertTrue(factory.getPOSContextGenerator() != null);
+    Assertions.assertNotNull(factory.getPOSContextGenerator());
     Assertions.assertTrue(factory.getSequenceValidator() instanceof DefaultPOSSequenceValidator);
->>>>>>> bab2990d
   }
 
   @Test
