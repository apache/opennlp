--- conflicted
+++ resolved
@@ -76,11 +76,7 @@
    * @return The number of total events indexed.
    */
   public int getNumEvents();
-<<<<<<< HEAD
-  
-=======
 
->>>>>>> 25724449
   /**
    * Sets parameters used during the data indexing.
    * @param trainParams
