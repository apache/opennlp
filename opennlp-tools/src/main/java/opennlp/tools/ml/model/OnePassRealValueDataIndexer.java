--- conflicted
+++ resolved
@@ -60,15 +60,11 @@
     return numUniqueEvents;
   }
 
-<<<<<<< HEAD
+
   @Override
   protected List<ComparableEvent> index(List<Event> events, Map<String,Integer> predicateIndex) {
     Map<String,Integer> omap = new HashMap<String,Integer>();
-=======
-  protected List<ComparableEvent> index(LinkedList<Event> events, Map<String,Integer> predicateIndex) {
-    Map<String,Integer> omap = new HashMap<>();
->>>>>>> 75ab4951
-
+    
     int numEvents = events.size();
     int outcomeCount = 0;
     List<ComparableEvent> eventsToCompare = new ArrayList<>(numEvents);
