--- conflicted
+++ resolved
@@ -110,24 +110,15 @@
     }
     int ai = 0;
     String eventFile = args[ai++];
-<<<<<<< HEAD
-    
-    Map<String,String> params=new HashMap<String, String>(); 
-=======
 
     Map<String,String> params=new HashMap<>(); 
->>>>>>> 25724449
     params.put(AbstractTrainer.ITERATIONS_PARAM,"100");
     params.put(AbstractTrainer.CUTOFF_PARAM, "5");
     if (ai < args.length) {
       params.put(AbstractTrainer.ITERATIONS_PARAM,args[ai++]);
       params.put(AbstractTrainer.CUTOFF_PARAM, args[ai++]);
     }
-<<<<<<< HEAD
-    PluggableParameters parameters=new PluggableParameters(params, new HashMap<String, String>());
-=======
     PluggableParameters parameters = new PluggableParameters(params, new HashMap<>());
->>>>>>> 25724449
     AbstractModel model;
     try (RealValueFileEventStream es = new RealValueFileEventStream(eventFile)) {
       DataIndexer indexer=new OnePassDataIndexer();
