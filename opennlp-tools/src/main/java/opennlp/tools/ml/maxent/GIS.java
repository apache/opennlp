/*
 * Licensed to the Apache Software Foundation (ASF) under one
 * or more contributor license agreements.  See the NOTICE file
 * distributed with this work for additional information
 * regarding copyright ownership.  The ASF licenses this file
 * to you under the Apache License, Version 2.0 (the
 * "License"); you may not use this file except in compliance
 * with the License.  You may obtain a copy of the License at
 *
 *   http://www.apache.org/licenses/LICENSE-2.0
 *
 * Unless required by applicable law or agreed to in writing,
 * software distributed under the License is distributed on an
 * "AS IS" BASIS, WITHOUT WARRANTIES OR CONDITIONS OF ANY
 * KIND, either express or implied.  See the License for the
 * specific language governing permissions and limitations
 * under the License.
 */

package opennlp.tools.ml.maxent;

import java.io.IOException;

import opennlp.tools.ml.AbstractEventTrainer;
import opennlp.tools.ml.model.AbstractModel;
import opennlp.tools.ml.model.DataIndexer;
import opennlp.tools.ml.model.Event;
import opennlp.tools.ml.model.Prior;
import opennlp.tools.ml.model.UniformPrior;
import opennlp.tools.util.ObjectStream;
import opennlp.tools.util.TrainingParameters;

/**
 * A Factory class which uses instances of GISTrainer to create and train
 * GISModels.
 */
public class GIS extends AbstractEventTrainer {

  public static final String MAXENT_VALUE = "MAXENT";

  /**
   * Set this to false if you don't want messages about the progress of model
   * training displayed. Alternately, you can use the overloaded version of
   * trainModel() to conditionally enable progress messages.
   */
  public static boolean PRINT_MESSAGES = true;

  /**
   * If we are using smoothing, this is used as the "number" of times we want
   * the trainer to imagine that it saw a feature that it actually didn't see.
   * Defaulted to 0.1.
   */
  public static double SMOOTHING_OBSERVATION = 0.1;
<<<<<<< HEAD
  
  public static final String SMOOTHING_PARAM="smoothing";
  public static final boolean SMOOTHING_DEFAULT=false;
  
=======

  public static final String SMOOTHING_PARAM = "smoothing";
  public static final boolean SMOOTHING_DEFAULT = false;

>>>>>>> 25724449
  public GIS() {
  }

  public boolean isValid() {

    if (!super.isValid()) {
      return false;
    }

    String algorithmName = getAlgorithm();

    return !(algorithmName != null && !(MAXENT_VALUE.equals(algorithmName)));
  }

  public boolean isSortAndMerge() {
    return true;
  }

  public AbstractModel doTrain(DataIndexer indexer) throws IOException {
    int iterations = getIterations();

    AbstractModel model;

    boolean printMessages= parameters.getBooleanParam(VERBOSE_PARAM, VERBOSE_DEFAULT);
    boolean smoothing = parameters.getBooleanParam(SMOOTHING_PARAM, SMOOTHING_DEFAULT);
    int cutoff = getCutoff();
    int threads = parameters.getIntParam(TrainingParameters.THREADS_PARAM, 1);
<<<<<<< HEAD
    
    model = trainModel(iterations, indexer, printMessages, smoothing, null, cutoff, threads);
    
=======

    model = trainModel(iterations, indexer, printMessages, smoothing, null, cutoff, threads);

>>>>>>> 25724449
    return model;
  }

  // << members related to AbstractEventTrainer

  /**
   * Train a model using the GIS algorithm, assuming 100 iterations and no
   * cutoff.
   *
   * @param eventStream
   *          The EventStream holding the data on which this model will be
   *          trained.
   * @return The newly trained model, which can be used immediately or saved to
   *         disk using an opennlp.tools.ml.maxent.io.GISModelWriter object.
   */
  public static GISModel trainModel(ObjectStream<Event> eventStream) throws IOException {
    return trainModel(eventStream, 100, 0, false, PRINT_MESSAGES);
  }

  /**
   * Train a model using the GIS algorithm, assuming 100 iterations and no
   * cutoff.
   *
   * @param eventStream
   *          The EventStream holding the data on which this model will be
   *          trained.
   * @param smoothing
   *          Defines whether the created trainer will use smoothing while
   *          training the model.
   * @return The newly trained model, which can be used immediately or saved to
   *         disk using an opennlp.tools.ml.maxent.io.GISModelWriter object.
   */
  public static GISModel trainModel(ObjectStream<Event> eventStream, boolean smoothing)
      throws IOException {
    return trainModel(eventStream, 100, 0, smoothing, PRINT_MESSAGES);
  }

  /**
   * Train a model using the GIS algorithm.
   *
   * @param eventStream
   *          The EventStream holding the data on which this model will be
   *          trained.
   * @param iterations
   *          The number of GIS iterations to perform.
   * @param cutoff
   *          The number of times a feature must be seen in order to be relevant
   *          for training.
   * @return The newly trained model, which can be used immediately or saved to
   *         disk using an opennlp.tools.ml.maxent.io.GISModelWriter object.
   */
  public static GISModel trainModel(ObjectStream<Event> eventStream, int iterations,
      int cutoff) throws IOException {
    return trainModel(eventStream, iterations, cutoff, false, PRINT_MESSAGES);
  }

  /**
   * Train a model using the GIS algorithm.
   *
   * @param eventStream
   *          The EventStream holding the data on which this model will be
   *          trained.
   * @param iterations
   *          The number of GIS iterations to perform.
   * @param cutoff
   *          The number of times a feature must be seen in order to be relevant
   *          for training.
   * @param smoothing
   *          Defines whether the created trainer will use smoothing while
   *          training the model.
   * @param printMessagesWhileTraining
   *          Determines whether training status messages are written to STDOUT.
   * @return The newly trained model, which can be used immediately or saved to
   *         disk using an opennlp.tools.ml.maxent.io.GISModelWriter object.
   */
  public static GISModel trainModel(ObjectStream<Event> eventStream, int iterations,
      int cutoff, boolean smoothing, boolean printMessagesWhileTraining)
          throws IOException {
    GISTrainer trainer = new GISTrainer(printMessagesWhileTraining);
    trainer.setSmoothing(smoothing);
    trainer.setSmoothingObservation(SMOOTHING_OBSERVATION);
    return trainer.trainModel(eventStream, iterations, cutoff);
  }

  /**
   * Train a model using the GIS algorithm.
   *
   * @param eventStream
   *          The EventStream holding the data on which this model will be
   *          trained.
   * @param iterations
   *          The number of GIS iterations to perform.
   * @param cutoff
   *          The number of times a feature must be seen in order to be relevant
   *          for training.
   * @param sigma
   *          The standard deviation for the gaussian smoother.
   * @return The newly trained model, which can be used immediately or saved to
   *         disk using an opennlp.tools.ml.maxent.io.GISModelWriter object.
   */
  public static GISModel trainModel(ObjectStream<Event> eventStream, int iterations,
      int cutoff, double sigma) throws IOException {
    GISTrainer trainer = new GISTrainer(PRINT_MESSAGES);
    if (sigma > 0)
      trainer.setGaussianSigma(sigma);
    return trainer.trainModel(eventStream, iterations, cutoff);
  }

  /**
   * Train a model using the GIS algorithm.
   *
   * @param iterations
   *          The number of GIS iterations to perform.
   * @param indexer
   *          The object which will be used for event compilation.
   * @param smoothing
   *          Defines whether the created trainer will use smoothing while
   *          training the model.
   * @return The newly trained model, which can be used immediately or saved to
   *         disk using an opennlp.tools.ml.maxent.io.GISModelWriter object.
   */
  public static GISModel trainModel(int iterations, DataIndexer indexer,
      boolean smoothing) {
    return trainModel(iterations, indexer, true, smoothing, null, 0);
  }

  /**
   * Train a model using the GIS algorithm.
   *
   * @param iterations
   *          The number of GIS iterations to perform.
   * @param indexer
   *          The object which will be used for event compilation.
   * @return The newly trained model, which can be used immediately or saved to
   *         disk using an opennlp.tools.ml.maxent.io.GISModelWriter object.
   */
  public static GISModel trainModel(int iterations, DataIndexer indexer) {
    return trainModel(iterations, indexer, true, false, null, 0);
  }

  /**
   * Train a model using the GIS algorithm with the specified number of
   * iterations, data indexer, and prior.
   *
   * @param iterations
   *          The number of GIS iterations to perform.
   * @param indexer
   *          The object which will be used for event compilation.
   * @param modelPrior
   *          The prior distribution for the model.
   * @return The newly trained model, which can be used immediately or saved to
   *         disk using an opennlp.tools.ml.maxent.io.GISModelWriter object.
   */
  public static GISModel trainModel(int iterations, DataIndexer indexer,
      Prior modelPrior, int cutoff) {
    return trainModel(iterations, indexer, true, false, modelPrior, cutoff);
  }

  /**
   * Train a model using the GIS algorithm.
   *
   * @param iterations
   *          The number of GIS iterations to perform.
   * @param indexer
   *          The object which will be used for event compilation.
   * @param printMessagesWhileTraining
   *          Determines whether training status messages are written to STDOUT.
   * @param smoothing
   *          Defines whether the created trainer will use smoothing while
   *          training the model.
   * @param modelPrior
   *          The prior distribution for the model.
   * @param cutoff
   *          The number of times a predicate must occur to be used in a model.
   * @return The newly trained model, which can be used immediately or saved to
   *         disk using an opennlp.tools.ml.maxent.io.GISModelWriter object.
   */
  public static GISModel trainModel(int iterations, DataIndexer indexer,
      boolean printMessagesWhileTraining, boolean smoothing, Prior modelPrior,
      int cutoff) {
    return trainModel(iterations, indexer, printMessagesWhileTraining,
        smoothing, modelPrior, cutoff, 1);
  }

  /**
   * Train a model using the GIS algorithm.
   *
   * @param iterations
   *          The number of GIS iterations to perform.
   * @param indexer
   *          The object which will be used for event compilation.
   * @param printMessagesWhileTraining
   *          Determines whether training status messages are written to STDOUT.
   * @param smoothing
   *          Defines whether the created trainer will use smoothing while
   *          training the model.
   * @param modelPrior
   *          The prior distribution for the model.
   * @param cutoff
   *          The number of times a predicate must occur to be used in a model.
   * @return The newly trained model, which can be used immediately or saved to
   *         disk using an opennlp.tools.ml.maxent.io.GISModelWriter object.
   */
  public static GISModel trainModel(int iterations, DataIndexer indexer,
      boolean printMessagesWhileTraining, boolean smoothing, Prior modelPrior,
      int cutoff, int threads) {
    GISTrainer trainer = new GISTrainer(printMessagesWhileTraining);
    trainer.setSmoothing(smoothing);
    trainer.setSmoothingObservation(SMOOTHING_OBSERVATION);
    if (modelPrior == null) {
      modelPrior = new UniformPrior();
    }

    return trainer.trainModel(iterations, indexer, modelPrior, cutoff, threads);
  }
}


<|MERGE_RESOLUTION|>--- conflicted
+++ resolved
@@ -51,17 +51,10 @@
    * Defaulted to 0.1.
    */
   public static double SMOOTHING_OBSERVATION = 0.1;
-<<<<<<< HEAD
-  
-  public static final String SMOOTHING_PARAM="smoothing";
-  public static final boolean SMOOTHING_DEFAULT=false;
-  
-=======
 
   public static final String SMOOTHING_PARAM = "smoothing";
   public static final boolean SMOOTHING_DEFAULT = false;
 
->>>>>>> 25724449
   public GIS() {
   }
 
@@ -89,15 +82,9 @@
     boolean smoothing = parameters.getBooleanParam(SMOOTHING_PARAM, SMOOTHING_DEFAULT);
     int cutoff = getCutoff();
     int threads = parameters.getIntParam(TrainingParameters.THREADS_PARAM, 1);
-<<<<<<< HEAD
-    
+
     model = trainModel(iterations, indexer, printMessages, smoothing, null, cutoff, threads);
-    
-=======
-
-    model = trainModel(iterations, indexer, printMessages, smoothing, null, cutoff, threads);
-
->>>>>>> 25724449
+
     return model;
   }
 
