--- conflicted
+++ resolved
@@ -223,19 +223,11 @@
    * @return A GIS model trained with specified
    */
   public GISModel trainModel(ObjectStream<Event> eventStream, int iterations, int cutoff) throws IOException {
-<<<<<<< HEAD
-	DataIndexer indexer=new OnePassDataIndexer();
-	Map<String, String> params=new HashMap<String, String>();
-	params.put(GIS.ITERATIONS_PARAM, Integer.toString(iterations));
-	params.put(GIS.CUTOFF_PARAM, Integer.toString(cutoff));
-	indexer.init(params, new HashMap<String, String>());
-=======
     DataIndexer indexer = new OnePassDataIndexer();
     Map<String, String> params=new HashMap<>();
     params.put(GIS.ITERATIONS_PARAM, Integer.toString(iterations));
     params.put(GIS.CUTOFF_PARAM, Integer.toString(cutoff));
     indexer.init(params, new HashMap<>());
->>>>>>> 25724449
     return trainModel(iterations, indexer, cutoff);
   }
 
