--- conflicted
+++ resolved
@@ -1,4 +1,3 @@
-<<<<<<< HEAD
 /*
  * Licensed to the Apache Software Foundation (ASF) under one or more
  * contributor license agreements.  See the NOTICE file distributed with
@@ -35,6 +34,7 @@
 import opennlp.tools.formats.NameSampleDataStreamFactory;
 import opennlp.tools.formats.ParseSampleStreamFactory;
 import opennlp.tools.formats.SentenceSampleStreamFactory;
+import opennlp.tools.formats.SentimentSampleStreamFactory;
 import opennlp.tools.formats.TokenSampleStreamFactory;
 import opennlp.tools.formats.WordTagSampleStreamFactory;
 import opennlp.tools.formats.ad.ADChunkSampleStreamFactory;
@@ -108,6 +108,8 @@
     ConstitParseSampleStreamFactory.registerFactory();
 
     BratNameSampleStreamFactory.registerFactory();
+    
+    SentimentSampleStreamFactory.registerFactory();
 
     LetsmtSentenceStreamFactory.registerFactory();
     MosesSentenceSampleStreamFactory.registerFactory();
@@ -212,217 +214,4 @@
       }
     }
   }
-=======
-/*
- * Licensed to the Apache Software Foundation (ASF) under one or more
- * contributor license agreements.  See the NOTICE file distributed with
- * this work for additional information regarding copyright ownership.
- * The ASF licenses this file to You under the Apache License, Version 2.0
- * (the "License"); you may not use this file except in compliance with
- * the License. You may obtain a copy of the License at
- *
- *     http://www.apache.org/licenses/LICENSE-2.0
- *
- * Unless required by applicable law or agreed to in writing, software
- * distributed under the License is distributed on an "AS IS" BASIS,
- * WITHOUT WARRANTIES OR CONDITIONS OF ANY KIND, either express or implied.
- * See the License for the specific language governing permissions and
- * limitations under the License.
- */
-
-package opennlp.tools.cmdline;
-
-import java.util.HashMap;
-import java.util.Map;
-
-import opennlp.tools.formats.BioNLP2004NameSampleStreamFactory;
-import opennlp.tools.formats.ChunkerSampleStreamFactory;
-import opennlp.tools.formats.Conll02NameSampleStreamFactory;
-import opennlp.tools.formats.Conll03NameSampleStreamFactory;
-import opennlp.tools.formats.ConllXPOSSampleStreamFactory;
-import opennlp.tools.formats.ConllXSentenceSampleStreamFactory;
-import opennlp.tools.formats.ConllXTokenSampleStreamFactory;
-import opennlp.tools.formats.DocumentSampleStreamFactory;
-import opennlp.tools.formats.EvalitaNameSampleStreamFactory;
-import opennlp.tools.formats.LeipzigDocumentSampleStreamFactory;
-import opennlp.tools.formats.LemmatizerSampleStreamFactory;
-import opennlp.tools.formats.NameSampleDataStreamFactory;
-import opennlp.tools.formats.ParseSampleStreamFactory;
-import opennlp.tools.formats.SentenceSampleStreamFactory;
-import opennlp.tools.formats.TokenSampleStreamFactory;
-import opennlp.tools.formats.WordTagSampleStreamFactory;
-import opennlp.tools.formats.ad.ADChunkSampleStreamFactory;
-import opennlp.tools.formats.ad.ADNameSampleStreamFactory;
-import opennlp.tools.formats.ad.ADPOSSampleStreamFactory;
-import opennlp.tools.formats.ad.ADSentenceSampleStreamFactory;
-import opennlp.tools.formats.ad.ADTokenSampleStreamFactory;
-import opennlp.tools.formats.brat.BratNameSampleStreamFactory;
-import opennlp.tools.formats.SentimentSampleStreamFactory;
-import opennlp.tools.formats.convert.NameToSentenceSampleStreamFactory;
-import opennlp.tools.formats.convert.NameToTokenSampleStreamFactory;
-import opennlp.tools.formats.convert.POSToSentenceSampleStreamFactory;
-import opennlp.tools.formats.convert.POSToTokenSampleStreamFactory;
-import opennlp.tools.formats.convert.ParseToPOSSampleStreamFactory;
-import opennlp.tools.formats.convert.ParseToSentenceSampleStreamFactory;
-import opennlp.tools.formats.convert.ParseToTokenSampleStreamFactory;
-import opennlp.tools.formats.frenchtreebank.ConstitParseSampleStreamFactory;
-import opennlp.tools.formats.muc.Muc6NameSampleStreamFactory;
-import opennlp.tools.formats.ontonotes.OntoNotesNameSampleStreamFactory;
-import opennlp.tools.formats.ontonotes.OntoNotesPOSSampleStreamFactory;
-import opennlp.tools.formats.ontonotes.OntoNotesParseSampleStreamFactory;
-
-/**
- * Registry for object stream factories.
- */
-public final class StreamFactoryRegistry {
-
-  private static final Map<Class, Map<String, ObjectStreamFactory>> registry = new HashMap<>();
-
-  static {
-    ChunkerSampleStreamFactory.registerFactory();
-    DocumentSampleStreamFactory.registerFactory();
-    NameSampleDataStreamFactory.registerFactory();
-    ParseSampleStreamFactory.registerFactory();
-    SentenceSampleStreamFactory.registerFactory();
-    TokenSampleStreamFactory.registerFactory();
-    WordTagSampleStreamFactory.registerFactory();
-    LemmatizerSampleStreamFactory.registerFactory();
-
-    NameToSentenceSampleStreamFactory.registerFactory();
-    NameToTokenSampleStreamFactory.registerFactory();
-
-    POSToSentenceSampleStreamFactory.registerFactory();
-    POSToTokenSampleStreamFactory.registerFactory();
-
-    ParseToPOSSampleStreamFactory.registerFactory();
-    ParseToSentenceSampleStreamFactory.registerFactory();
-    ParseToTokenSampleStreamFactory.registerFactory();
-
-    OntoNotesNameSampleStreamFactory.registerFactory();
-    OntoNotesParseSampleStreamFactory.registerFactory();
-    OntoNotesPOSSampleStreamFactory.registerFactory();
-
-    BioNLP2004NameSampleStreamFactory.registerFactory();
-    Conll02NameSampleStreamFactory.registerFactory();
-    Conll03NameSampleStreamFactory.registerFactory();
-    EvalitaNameSampleStreamFactory.registerFactory();
-    ConllXPOSSampleStreamFactory.registerFactory();
-    ConllXSentenceSampleStreamFactory.registerFactory();
-    ConllXTokenSampleStreamFactory.registerFactory();
-    LeipzigDocumentSampleStreamFactory.registerFactory();
-    ADChunkSampleStreamFactory.registerFactory();
-    ADNameSampleStreamFactory.registerFactory();
-    ADSentenceSampleStreamFactory.registerFactory();
-    ADPOSSampleStreamFactory.registerFactory();
-    ADTokenSampleStreamFactory.registerFactory();
-
-    Muc6NameSampleStreamFactory.registerFactory();
-
-    ConstitParseSampleStreamFactory.registerFactory();
-
-    BratNameSampleStreamFactory.registerFactory();
-    
-    SentimentSampleStreamFactory.registerFactory();
-  }
-
-  public static final String DEFAULT_FORMAT = "opennlp";
-
-  private StreamFactoryRegistry() {
-    // not intended to be instantiated
-  }
-
-  /**
-   * Registers <code>factory</code> which reads format named <code>formatName</code> and
-   * instantiates streams producing objects of <code>sampleClass</code> class.
-   *
-   * @param sampleClass class of the objects, produced by the streams instantiated by the factory
-   * @param formatName  name of the format
-   * @param factory     instance of the factory
-   * @return true if the factory was successfully registered
-   */
-  public static boolean registerFactory(Class sampleClass,
-                                        String formatName,
-                                        ObjectStreamFactory factory) {
-    boolean result;
-    Map<String, ObjectStreamFactory> formats = registry.get(sampleClass);
-    if (null == formats) {
-      formats = new HashMap<>();
-    }
-    if (!formats.containsKey(formatName)) {
-      formats.put(formatName, factory);
-      registry.put(sampleClass, formats);
-      result = true;
-    } else {
-      result = false;
-    }
-    return result;
-  }
-
-  /**
-   * Unregisters a factory which reads format named <code>formatName</code> and
-   * instantiates streams producing objects of <code>sampleClass</code> class.
-   *
-   * @param sampleClass class of the objects, produced by the streams instantiated by the factory
-   * @param formatName  name of the format
-   */
-  public static void unregisterFactory(Class sampleClass, String formatName) {
-    Map<String, ObjectStreamFactory> formats = registry.get(sampleClass);
-    if (null != formats) {
-      if (formats.containsKey(formatName)) {
-        formats.remove(formatName);
-      }
-    }
-  }
-
-  /**
-   * Returns all factories which produce objects of <code>sampleClass</code> class.
-   *
-   * @param sampleClass class of the objects, produced by the streams instantiated by the factory
-   * @return formats mapped to factories
-   */
-  @SuppressWarnings("unchecked")
-  public static <T> Map<String, ObjectStreamFactory<T>> getFactories(Class<T> sampleClass) {
-    return (Map<String, ObjectStreamFactory<T>>) (Object) registry.get(sampleClass);
-  }
-
-  /**
-   * Returns a factory which reads format named <code>formatName</code> and
-   * instantiates streams producing objects of <code>sampleClass</code> class.
-   *
-   * @param sampleClass class of the objects, produced by the streams instantiated by the factory
-   * @param formatName  name of the format, if null, assumes OpenNLP format
-   * @return factory instance
-   */
-  @SuppressWarnings("unchecked")
-  public static <T> ObjectStreamFactory<T> getFactory(Class<T> sampleClass,
-                                                          String formatName) {
-    if (null == formatName) {
-      formatName = DEFAULT_FORMAT;
-    }
-
-    ObjectStreamFactory<T> factory = registry.containsKey(sampleClass) ?
-        registry.get(sampleClass).get(formatName) : null;
-
-    if (factory != null) {
-      return factory;
-    }
-    else {
-      try {
-        Class<?> factoryClazz = Class.forName(formatName);
-
-        // TODO: Need to check if it can produce the desired output
-        // Otherwise there will be class cast exceptions later in the flow
-
-        try {
-          return (ObjectStreamFactory<T>) factoryClazz.newInstance();
-        } catch (InstantiationException | IllegalAccessException e) {
-          return null;
-        }
-
-      } catch (ClassNotFoundException e) {
-        return null;
-      }
-    }
-  }
->>>>>>> 9a0d2081
 }