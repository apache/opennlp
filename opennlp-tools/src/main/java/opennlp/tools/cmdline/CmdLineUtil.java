--- conflicted
+++ resolved
@@ -266,12 +266,7 @@
   }
 
   public static void checkLanguageCode(String code) {
-<<<<<<< HEAD
-    List<String> languageCodes = new ArrayList<>();
-    languageCodes.addAll(Arrays.asList(Locale.getISOLanguages()));
-=======
     List<String> languageCodes = new ArrayList<>(Arrays.asList(Locale.getISOLanguages()));
->>>>>>> e0befb58
     languageCodes.add("x-unspecified");
 
     if (!languageCodes.contains(code)) {
