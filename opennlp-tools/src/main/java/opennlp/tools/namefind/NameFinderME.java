/*
 * Licensed to the Apache Software Foundation (ASF) under one or more
 * contributor license agreements.  See the NOTICE file distributed with
 * this work for additional information regarding copyright ownership.
 * The ASF licenses this file to You under the Apache License, Version 2.0
 * (the "License"); you may not use this file except in compliance with
 * the License. You may obtain a copy of the License at
 *
 *     http://www.apache.org/licenses/LICENSE-2.0
 *
 * Unless required by applicable law or agreed to in writing, software
 * distributed under the License is distributed on an "AS IS" BASIS,
 * WITHOUT WARRANTIES OR CONDITIONS OF ANY KIND, either express or implied.
 * See the License for the specific language governing permissions and
 * limitations under the License.
 */

package opennlp.tools.namefind;

import java.io.ByteArrayInputStream;
import java.io.IOException;
import java.util.ArrayList;
import java.util.Collections;
import java.util.HashMap;
import java.util.Iterator;
import java.util.List;
import java.util.Map;
import java.util.regex.Matcher;
import java.util.regex.Pattern;

import opennlp.tools.ml.BeamSearch;
import opennlp.tools.ml.EventModelSequenceTrainer;
import opennlp.tools.ml.EventTrainer;
import opennlp.tools.ml.SequenceTrainer;
import opennlp.tools.ml.TrainerFactory;
import opennlp.tools.ml.TrainerFactory.TrainerType;
import opennlp.tools.ml.model.Event;
import opennlp.tools.ml.model.MaxentModel;
import opennlp.tools.ml.model.SequenceClassificationModel;
import opennlp.tools.ml.perceptron.PerceptronTrainer;
import opennlp.tools.util.ObjectStream;
import opennlp.tools.util.Sequence;
import opennlp.tools.util.SequenceCodec;
import opennlp.tools.util.SequenceValidator;
import opennlp.tools.util.Span;
import opennlp.tools.util.TrainingParameters;
import opennlp.tools.util.featuregen.AdaptiveFeatureGenerator;
import opennlp.tools.util.featuregen.AdditionalContextFeatureGenerator;
import opennlp.tools.util.featuregen.GeneratorFactory;
import opennlp.tools.util.featuregen.WindowFeatureGenerator;

/**
 * A maximum-entropy-based {@link TokenNameFinder name finder} implementation.
 */
public class NameFinderME implements TokenNameFinder {

  private static final String[][] EMPTY = new String[0][0];
  public static final int DEFAULT_BEAM_SIZE = 3;
  private static final Pattern typedOutcomePattern = Pattern.compile("(.+)-\\w+");

  public static final String START = "start";
  public static final String CONTINUE = "cont";
  public static final String OTHER = "other";

  private SequenceCodec<String> seqCodec = new BioCodec();

  protected SequenceClassificationModel<String> model;

  protected NameContextGenerator contextGenerator;
  private Sequence bestSequence;

  private final AdditionalContextFeatureGenerator additionalContextFeatureGenerator =
          new AdditionalContextFeatureGenerator();
  private final SequenceValidator<String> sequenceValidator;

  /**
   * Initializes a {@link NameFinderME} with a {@link TokenNameFinderModel}.
   * 
   * @param model The {@link TokenNameFinderModel} to initialize with.
   */
  public NameFinderME(TokenNameFinderModel model) {

    TokenNameFinderFactory factory = model.getFactory();

    seqCodec = factory.createSequenceCodec();
    sequenceValidator = seqCodec.createSequenceValidator();
    this.model = model.getNameFinderSequenceModel();
    contextGenerator = factory.createContextGenerator();

    // TODO: We should deprecate this. And come up with a better solution!
    contextGenerator.addFeatureGenerator(
            new WindowFeatureGenerator(additionalContextFeatureGenerator, 8, 8));
  }

  private static AdaptiveFeatureGenerator createFeatureGenerator(
          byte[] generatorDescriptor, final Map<String, Object> resources)
          throws IOException {
    AdaptiveFeatureGenerator featureGenerator;

    if (generatorDescriptor != null) {
      featureGenerator = GeneratorFactory.create(new ByteArrayInputStream(
          generatorDescriptor), key -> {
            if (resources != null) {
              return resources.get(key);
            }
            return null;
          });
    } else {
      featureGenerator = null;
    }

    return featureGenerator;
  }

  @Override
  public Span[] find(String[] tokens) {
    return find(tokens, EMPTY);
  }

  /**
   * Generates name tags for the given sequence, typically a sentence, returning
   * {@link Span token spans} for any identified names.
   *
   * @param tokens An array of the tokens or words of a sequence, typically a sentence.
   * @param additionalContext Features which are based on context outside of the
   *                          sentence but which should also be used.
   *
   * @return An array of {@link Span token spans} for each of the names identified.
   */
  public Span[] find(String[] tokens, String[][] additionalContext) {

    additionalContextFeatureGenerator.setCurrentContext(additionalContext);
    bestSequence = model.bestSequence(tokens, additionalContext, contextGenerator, sequenceValidator);

    List<String> c = bestSequence.getOutcomes();

    contextGenerator.updateAdaptiveData(tokens, c.toArray(new String[c.size()]));
    Span[] spans = seqCodec.decode(c);
    spans = setProbs(spans);
    return spans;
  }
  
  @Override
  public void clearAdaptiveData() {
    contextGenerator.clearAdaptiveData();
  }

  /**
   * Populates the specified array with the probabilities of the last decoded
   * sequence. The sequence was determined based on the previous call to
   * {@link #find(String[])}. The specified array should be at least as large as the
   * number of tokens in the previous call to {@link #find(String[])}.
   *
   * @param probs An array with the probabilities of the last decoded sequence.
   */
  public void probs(double[] probs) {
    bestSequence.getProbs(probs);
  }

  /**
   * Retrieves the probabilities of the last decoded sequence. The
   * sequence was determined based on the previous call to {@link #find(String[])}.
   *
   * @return An array with the same number of probabilities as tokens were sent
   *         to {@link #find(String[])} when it was last called.
   */
  public double[] probs() {
    return bestSequence.getProbs();
  }

  /**
   * Sets probabilities for the spans.
   *
   * @param spans The {@link Span spans} to set probabilities.
   *              
   * @return The {@link Span spans} with populated values.
   */
  private Span[] setProbs(Span[] spans) {
    double[] probs = probs(spans);
    if (probs != null) {

      for (int i = 0; i < probs.length; i++) {
        double prob = probs[i];
        spans[i] = new Span(spans[i], prob);
      }
    }
    return spans;
  }

  /**
   * Retrieves an array of probabilities for each of the specified spans which is
   * the arithmetic mean of the probabilities for each of the outcomes which
   * make up the span.
   *
   * @param spans The {@link Span spans} of the names for which probabilities
   *              are requested.
   *
   * @return An array of probabilities for each of the specified spans.
   */
  public double[] probs(Span[] spans) {

    double[] sprobs = new double[spans.length];
    double[] probs = bestSequence.getProbs();

    for (int si = 0; si < spans.length; si++) {

      double p = 0;

      for (int oi = spans[si].getStart(); oi < spans[si].getEnd(); oi++) {
        p += probs[oi];
      }

      p /= spans[si].length();

      sprobs[si] = p;
    }

    return sprobs;
  }

  /**
   * Starts a training of a {@link TokenNameFinderModel} with the given parameters.
   *
   * @param languageCode The ISO conform language code.
   * @param type The type to use.
   * @param samples The {@link ObjectStream} of {@link NameSample} used as input for training.
   * @param params The {@link TrainingParameters} for the context of the training.
   * @param factory The {@link TokenNameFinderFactory} for creating related objects defined
   *                via {@code params}.
   *
   * @return A valid, trained {@link TokenNameFinderModel} instance.
   * @throws IOException Thrown if IO errors occurred during training.
   */
  public static TokenNameFinderModel train(String languageCode, String type,
                                           ObjectStream<NameSample> samples, TrainingParameters params,
                                           TokenNameFinderFactory factory) throws IOException {

    params.putIfAbsent(TrainingParameters.ALGORITHM_PARAM, PerceptronTrainer.PERCEPTRON_VALUE);
    params.putIfAbsent(TrainingParameters.CUTOFF_PARAM, 0);
    params.putIfAbsent(TrainingParameters.ITERATIONS_PARAM, 300);

    int beamSize = params.getIntParameter(BeamSearch.BEAM_SIZE_PARAMETER, NameFinderME.DEFAULT_BEAM_SIZE);

    Map<String, String> manifestInfoEntries = new HashMap<>();

    MaxentModel nameFinderModel = null;
    SequenceClassificationModel<String> seqModel = null;

    TrainerType trainerType = TrainerFactory.getTrainerType(params);

    if (TrainerType.EVENT_MODEL_TRAINER.equals(trainerType)) {
      ObjectStream<Event> eventStream = new NameFinderEventStream(samples, type,
              factory.createContextGenerator(), factory.createSequenceCodec());

      EventTrainer trainer = TrainerFactory.getEventTrainer(params, manifestInfoEntries);
      nameFinderModel = trainer.train(eventStream);
    } // TODO: Maybe it is not a good idea, that these two don't use the context generator ?!
    // These also don't use the sequence codec ?!
    else if (TrainerType.EVENT_MODEL_SEQUENCE_TRAINER.equals(trainerType)) {
      NameSampleSequenceStream ss = new NameSampleSequenceStream(samples, factory.createContextGenerator());

<<<<<<< HEAD
      EventModelSequenceTrainer trainer = TrainerFactory.getEventModelSequenceTrainer(
              params, manifestInfoEntries);
      nameFinderModel = trainer.train(ss);
    } else if (TrainerType.SEQUENCE_TRAINER.equals(trainerType)) {
      SequenceTrainer<NameSample> trainer = TrainerFactory.getSequenceModelTrainer(
              params, manifestInfoEntries);
=======
      EventModelSequenceTrainer<NameSample> trainer = TrainerFactory.getEventModelSequenceTrainer(
              trainParams, manifestInfoEntries);
      nameFinderModel = trainer.train(ss);
    } else if (TrainerType.SEQUENCE_TRAINER.equals(trainerType)) {
      SequenceTrainer trainer = TrainerFactory.getSequenceModelTrainer(
              trainParams, manifestInfoEntries);
>>>>>>> f250404a

      NameSampleSequenceStream ss =
          new NameSampleSequenceStream(samples, factory.createContextGenerator(), false);
      seqModel = trainer.train(ss);
    } else {
      throw new IllegalStateException("Unexpected trainer type!");
    }

    if (seqModel != null) {
      return new TokenNameFinderModel(languageCode, seqModel, factory.getFeatureGenerator(),
              factory.getResources(), manifestInfoEntries, factory.getSequenceCodec(), factory);
    } else {
      return new TokenNameFinderModel(languageCode, nameFinderModel, beamSize, factory.getFeatureGenerator(),
              factory.getResources(), manifestInfoEntries, factory.getSequenceCodec(), factory);
    }
  }

  /**
   * Extracts the name type from the {@code outcome}.
   *
   * @param outcome The outcome
   * @return The name type, or {@code null} if not set.
   */
  static String extractNameType(String outcome) {
    Matcher matcher = typedOutcomePattern.matcher(outcome);
    if (matcher.matches()) {
      return matcher.group(1);
    }

    return null;
  }

  /**
   * Removes {@link Span spans} with are intersecting or crossing in any way.
   *
   * <p>
   * The following rules are used to remove the spans:<br>
   * Identical spans: The first span in the array after sorting it remains.<br>
   * Intersecting spans: The first span after sorting remains.<br>
   * Contained spans: All spans which are contained by another are removed.<br>
   *
   * @param spans The input {@link Span spans}.
   *
   * @return The resulting non-overlapping {@link Span spans}.
   */
  public static Span[] dropOverlappingSpans(Span[] spans) {

    List<Span> sortedSpans = new ArrayList<>(spans.length);
    Collections.addAll(sortedSpans, spans);
    Collections.sort(sortedSpans);

    Iterator<Span> it = sortedSpans.iterator();

    Span lastSpan = null;

    while (it.hasNext()) {
      Span span = it.next();

      if (lastSpan != null) {
        if (lastSpan.intersects(span)) {
          it.remove();
          span = lastSpan;
        }
      }

      lastSpan = span;
    }

    return sortedSpans.toArray(new Span[sortedSpans.size()]);
  }
}<|MERGE_RESOLUTION|>--- conflicted
+++ resolved
@@ -259,21 +259,12 @@
     else if (TrainerType.EVENT_MODEL_SEQUENCE_TRAINER.equals(trainerType)) {
       NameSampleSequenceStream ss = new NameSampleSequenceStream(samples, factory.createContextGenerator());
 
-<<<<<<< HEAD
       EventModelSequenceTrainer trainer = TrainerFactory.getEventModelSequenceTrainer(
               params, manifestInfoEntries);
       nameFinderModel = trainer.train(ss);
     } else if (TrainerType.SEQUENCE_TRAINER.equals(trainerType)) {
-      SequenceTrainer<NameSample> trainer = TrainerFactory.getSequenceModelTrainer(
+      SequenceTrainer trainer = TrainerFactory.getSequenceModelTrainer(
               params, manifestInfoEntries);
-=======
-      EventModelSequenceTrainer<NameSample> trainer = TrainerFactory.getEventModelSequenceTrainer(
-              trainParams, manifestInfoEntries);
-      nameFinderModel = trainer.train(ss);
-    } else if (TrainerType.SEQUENCE_TRAINER.equals(trainerType)) {
-      SequenceTrainer trainer = TrainerFactory.getSequenceModelTrainer(
-              trainParams, manifestInfoEntries);
->>>>>>> f250404a
 
       NameSampleSequenceStream ss =
           new NameSampleSequenceStream(samples, factory.createContextGenerator(), false);
