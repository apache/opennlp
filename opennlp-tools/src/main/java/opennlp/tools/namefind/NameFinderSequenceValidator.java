/*
 * Licensed to the Apache Software Foundation (ASF) under one or more
 * contributor license agreements.  See the NOTICE file distributed with
 * this work for additional information regarding copyright ownership.
 * The ASF licenses this file to You under the Apache License, Version 2.0
 * (the "License"); you may not use this file except in compliance with
 * the License. You may obtain a copy of the License at
 *
 *     http://www.apache.org/licenses/LICENSE-2.0
 *
 * Unless required by applicable law or agreed to in writing, software
 * distributed under the License is distributed on an "AS IS" BASIS,
 * WITHOUT WARRANTIES OR CONDITIONS OF ANY KIND, either express or implied.
 * See the License for the specific language governing permissions and
 * limitations under the License.
 */

package opennlp.tools.namefind;

import opennlp.tools.util.SequenceValidator;

/**
 * This class is created by the {@link BioCodec}.
 */
public class NameFinderSequenceValidator implements
    SequenceValidator<String> {

  public boolean validSequence(int i, String[] inputSequence,
                               String[] outcomesSequence, String outcome) {

    // outcome is formatted like "cont" or "sometype-cont", so we
    // can check if it ends with "cont".
    if (outcome.endsWith(BioCodec.CONTINUE)) {

      int li = outcomesSequence.length - 1;

      if (li == -1) {
        return false;
      } else if (outcomesSequence[li].endsWith(BioCodec.OTHER)) {
        return false;
      } else if (outcomesSequence[li].endsWith(BioCodec.CONTINUE) ||
          outcomesSequence[li].endsWith(BioCodec.START)) {
        // if it is continue or start, we have to check if previous match was of the same type
        String previousNameType = NameFinderME.extractNameType(outcomesSequence[li]);
        String nameType = NameFinderME.extractNameType(outcome);
<<<<<<< HEAD
        if (previousNameType != null || nameType != null) {
          if (nameType != null) {
            if (nameType.equals(previousNameType)) {
              return true;
            }
=======
        if (previousNameType != null || nameType != null ) {
          if (nameType != null ) {
            return nameType.equals(previousNameType);
>>>>>>> e0befb58
          }
          return false; // outcomes types are not equal
        }
      }
    }
    return true;
  }
}<|MERGE_RESOLUTION|>--- conflicted
+++ resolved
@@ -43,17 +43,9 @@
         // if it is continue or start, we have to check if previous match was of the same type
         String previousNameType = NameFinderME.extractNameType(outcomesSequence[li]);
         String nameType = NameFinderME.extractNameType(outcome);
-<<<<<<< HEAD
-        if (previousNameType != null || nameType != null) {
-          if (nameType != null) {
-            if (nameType.equals(previousNameType)) {
-              return true;
-            }
-=======
         if (previousNameType != null || nameType != null ) {
           if (nameType != null ) {
             return nameType.equals(previousNameType);
->>>>>>> e0befb58
           }
           return false; // outcomes types are not equal
         }
