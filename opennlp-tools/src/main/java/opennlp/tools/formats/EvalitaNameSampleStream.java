--- conflicted
+++ resolved
@@ -58,6 +58,10 @@
  */
 public class EvalitaNameSampleStream implements ObjectStream<NameSample> {
 
+  public enum LANGUAGE {
+    IT
+  }
+
   public static final int GENERATE_PERSON_ENTITIES = 0x01;
   public static final int GENERATE_ORGANIZATION_ENTITIES = 0x01 << 1;
   public static final int GENERATE_LOCATION_ENTITIES = 0x01 << 2;
@@ -89,18 +93,6 @@
 
     String type = beginTag.substring(2);
 
-<<<<<<< HEAD
-    if ("PER".equals(type)) {
-      type = "person";
-    } else if ("LOC".equals(type)) {
-      type = "location";
-    } else if ("GPE".equals(type)) {
-      type = "gpe";
-    } else if ("ORG".equals(type)) {
-      type = "organization";
-    } else {
-      throw new InvalidFormatException("Unknown type: " + type);
-=======
     switch (type) {
       case "PER":
         type = "person";
@@ -116,7 +108,6 @@
         break;
       default:
         throw new InvalidFormatException("Unknown type: " + type);
->>>>>>> e0befb58
     }
 
     return new Span(begin, end, type);
@@ -228,7 +219,4 @@
     lineStream.close();
   }
 
-  public enum LANGUAGE {
-    IT
-  }
 }
