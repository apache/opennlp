--- conflicted
+++ resolved
@@ -329,13 +329,8 @@
   private String getEntryExtension(String entry) throws InvalidFormatException {
     int extensionIndex = entry.lastIndexOf('.') + 1;
 
-<<<<<<< HEAD
-    if (extensionIndex == -1 || extensionIndex >= entry.length())
-      throw new InvalidFormatException("Entry name must have type extension: " + entry);
-=======
     if (extensionIndex >= entry.length())
         throw new InvalidFormatException("Entry name must have type extension: " + entry);
->>>>>>> e0befb58
 
     return entry.substring(extensionIndex);
   }
