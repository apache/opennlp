/*
 * Licensed to the Apache Software Foundation (ASF) under one or more
 * contributor license agreements.  See the NOTICE file distributed with
 * this work for additional information regarding copyright ownership.
 * The ASF licenses this file to You under the Apache License, Version 2.0
 * (the "License"); you may not use this file except in compliance with
 * the License. You may obtain a copy of the License at
 *
 *   http://www.apache.org/licenses/LICENSE-2.0
 *
 * Unless required by applicable law or agreed to in writing, software
 * distributed under the License is distributed on an "AS IS" BASIS,
 * WITHOUT WARRANTIES OR CONDITIONS OF ANY KIND, either express or implied.
 * See the License for the specific language governing permissions and
 * limitations under the License.
 */

package opennlp.dl.doccat;

import java.io.File;
import java.io.IOException;
import java.util.Arrays;
import java.util.Collections;
import java.util.HashMap;
import java.util.Map;
import java.util.Set;

import ai.onnxruntime.OrtException;

import org.junit.jupiter.api.Assertions;
import org.junit.jupiter.api.Disabled;
import org.junit.jupiter.api.Test;

import opennlp.dl.AbstactDLTest;
import opennlp.dl.InferenceOptions;
import opennlp.dl.doccat.scoring.AverageClassificationScoringStrategy;

public class DocumentCategorizerDLEval extends AbstactDLTest {

  @Test
  public void categorize() throws IOException, OrtException {

    final File model = new File(getOpennlpDataDir(),
        "onnx/doccat/nlptown_bert-base-multilingual-uncased-sentiment.onnx");
    final File vocab = new File(getOpennlpDataDir(),
        "onnx/doccat/nlptown_bert-base-multilingual-uncased-sentiment.vocab");

    final DocumentCategorizerDL documentCategorizerDL =
            new DocumentCategorizerDL(model, vocab, getCategories(),
                new AverageClassificationScoringStrategy(),
                new InferenceOptions());

    final String text = "We try hard to identify the sources and licenses of all media such as text, images" +
        " or sounds used in our encyclopedia articles. Still, we cannot guarantee that all media are used " +
        "or marked correctly: for example, if an image description page states that an image was in the " +
        "public domain, you should still check yourself whether that claim appears correct and decide for " +
        "yourself whether your use of the image would be fine under the laws applicable to you. Wikipedia " +
        "is primarily subject to U.S. law; re-users outside the U.S. should be aware that they are subject " +
        "to the laws of their country, which almost certainly are different. Images published under the " +
        "GFDL or one of the Creative Commons Licenses are unlikely to pose problems, as these are specific " +
        "licenses with precise terms worldwide. Public domain images may need to be re-evaluated by a " +
        "re-user because it depends on each country's copyright laws what is in the public domain there. " +
        "There is no guarantee that something in the public domain in the U.S. was also in the public " +
        "domain in your country.";

    final double[] result = documentCategorizerDL.categorize(new String[]{text});

    // Sort the result for easier comparison.
    final double[] sortedResult = Arrays.stream(result)
        .boxed()
        .sorted(Collections.reverseOrder()).mapToDouble(Double::doubleValue).toArray();

    final double[] expected = new double[]
        {0.3391093313694,
        0.2611352801322937,
        0.24420668184757233,
        0.11939861625432968,
        0.03615010157227516};

    System.out.println("Actual:   " + Arrays.toString(sortedResult));
    System.out.println("Expected: " + Arrays.toString(expected));

<<<<<<< HEAD
    Assert.assertArrayEquals("Arrays differ in value.", expected, sortedResult, 0.0);
    Assert.assertEquals(5, result.length);

    final String category = documentCategorizerDL.getBestCategory(result);
    Assert.assertEquals("bad", category);
=======
    Assertions.assertTrue(Arrays.equals(expected, result));
    Assertions.assertEquals(5, result.length);

    final String category = documentCategorizerDL.getBestCategory(result);
    Assertions.assertEquals("very bad", category);
>>>>>>> bab2990d

  }

  @Disabled("This test will should only be run if a GPU device is present.")
  @Test
  public void categorizeWithGpu() throws Exception {

    final File model = new File(getOpennlpDataDir(),
        "onnx/doccat/nlptown_bert-base-multilingual-uncased-sentiment.onnx");
    final File vocab = new File(getOpennlpDataDir(),
        "onnx/doccat/nlptown_bert-base-multilingual-uncased-sentiment.vocab");

    final InferenceOptions inferenceOptions = new InferenceOptions();
    inferenceOptions.setGpu(true);
    inferenceOptions.setGpuDeviceId(0);

    final DocumentCategorizerDL documentCategorizerDL =
        new DocumentCategorizerDL(model, vocab, getCategories(),
            new AverageClassificationScoringStrategy(),
            new InferenceOptions());

    final double[] result = documentCategorizerDL.categorize(new String[]{"I am happy"});
    System.out.println(Arrays.toString(result));

    final double[] expected = new double[]
        {0.007819971069693565,
            0.006593209225684404,
            0.04995147883892059,
            0.3003573715686798,
            0.6352779865264893};

<<<<<<< HEAD
    Assert.assertArrayEquals(expected, result, 0.0);
    Assert.assertEquals(5, result.length);
=======
    Assertions.assertTrue(Arrays.equals(expected, result));
    Assertions.assertEquals(5, result.length);
>>>>>>> bab2990d

    final String category = documentCategorizerDL.getBestCategory(result);
    Assertions.assertEquals("very good", category);

  }

  @Test
  public void categorizeWithInferenceOptions() throws Exception {

    final File model = new File(getOpennlpDataDir(),
        "onnx/doccat/lvwerra_distilbert-imdb.onnx");
    final File vocab = new File(getOpennlpDataDir(),
        "onnx/doccat/lvwerra_distilbert-imdb.vocab");

    final InferenceOptions inferenceOptions = new InferenceOptions();
    inferenceOptions.setIncludeTokenTypeIds(false);

    final Map<Integer, String> categories = new HashMap<>();
    categories.put(0, "negative");
    categories.put(1, "positive");

    final DocumentCategorizerDL documentCategorizerDL =
        new DocumentCategorizerDL(model, vocab, categories,
            new AverageClassificationScoringStrategy(),
            inferenceOptions);

    final double[] result = documentCategorizerDL.categorize(new String[]{"I am angry"});
    System.out.println(Arrays.toString(result));

    final double[] expected = new double[]{0.8851314783096313, 0.11486853659152985};

<<<<<<< HEAD
    Assert.assertArrayEquals("Arrays differ in value.", expected, result, 0.0);
    Assert.assertEquals(2, result.length);
=======
    Assertions.assertTrue(Arrays.equals(expected, result));
    Assertions.assertEquals(2, result.length);
>>>>>>> bab2990d

    final String category = documentCategorizerDL.getBestCategory(result);
    Assertions.assertEquals("negative", category);

  }

  @Test
  public void scoreMap() throws Exception {

    final File model = new File(getOpennlpDataDir(),
        "onnx/doccat/nlptown_bert-base-multilingual-uncased-sentiment.onnx");
    final File vocab = new File(getOpennlpDataDir(),
        "onnx/doccat/nlptown_bert-base-multilingual-uncased-sentiment.vocab");

    final DocumentCategorizerDL documentCategorizerDL =
            new DocumentCategorizerDL(model, vocab, getCategories(),
                new AverageClassificationScoringStrategy(),
                new InferenceOptions());

    final Map<String, Double> result = documentCategorizerDL.scoreMap(new String[]{"I am happy"});
<<<<<<< HEAD
    
    Assert.assertEquals(0.6352779865264893, result.get("very good").doubleValue(), 0);
    Assert.assertEquals(0.3003573715686798, result.get("good").doubleValue(), 0);
    Assert.assertEquals(0.04995147883892059, result.get("neutral").doubleValue(), 0);
    Assert.assertEquals(0.006593209225684404, result.get("bad").doubleValue(), 0);
    Assert.assertEquals(0.007819971069693565, result.get("very bad").doubleValue(), 0);
=======

    Assertions.assertEquals(0.6352779865264893, result.get("very good").doubleValue(), 0);
    Assertions.assertEquals(0.3003573715686798, result.get("good").doubleValue(), 0);
    Assertions.assertEquals(0.04995147883892059, result.get("neutral").doubleValue(), 0);
    Assertions.assertEquals(0.006593209225684404, result.get("bad").doubleValue(), 0);
    Assertions.assertEquals(0.007819971069693565, result.get("very bad").doubleValue(), 0);
>>>>>>> bab2990d

  }

  @Test
  public void sortedScoreMap() throws IOException, OrtException {

    final File model = new File(getOpennlpDataDir(),
        "onnx/doccat/nlptown_bert-base-multilingual-uncased-sentiment.onnx");
    final File vocab = new File(getOpennlpDataDir(),
        "onnx/doccat/nlptown_bert-base-multilingual-uncased-sentiment.vocab");

    final DocumentCategorizerDL documentCategorizerDL =
            new DocumentCategorizerDL(model, vocab, getCategories(),
                new AverageClassificationScoringStrategy(),
                new InferenceOptions());

    final Map<Double, Set<String>> result = documentCategorizerDL.sortedScoreMap(new String[]{"I am happy"});

    Assertions.assertEquals(result.get(0.6352779865264893).size(), 1);
    Assertions.assertEquals(result.get(0.3003573715686798).size(), 1);
    Assertions.assertEquals(result.get(0.04995147883892059).size(), 1);
    Assertions.assertEquals(result.get(0.006593209225684404).size(), 1);
    Assertions.assertEquals(result.get(0.007819971069693565).size(), 1);

  }

  @Test
  public void doccat() throws IOException, OrtException {

    final File model = new File(getOpennlpDataDir(),
        "onnx/doccat/nlptown_bert-base-multilingual-uncased-sentiment.onnx");
    final File vocab = new File(getOpennlpDataDir(),
        "onnx/doccat/nlptown_bert-base-multilingual-uncased-sentiment.vocab");

    final DocumentCategorizerDL documentCategorizerDL =
            new DocumentCategorizerDL(model, vocab, getCategories(),
                new AverageClassificationScoringStrategy(),
                new InferenceOptions());

    final int index = documentCategorizerDL.getIndex("bad");
    Assertions.assertEquals(1, index);

    final String category = documentCategorizerDL.getCategory(3);
    Assertions.assertEquals("good", category);

    final int number = documentCategorizerDL.getNumberOfCategories();
    Assertions.assertEquals(5, number);

  }

  private Map<Integer, String> getCategories() {

    final Map<Integer, String> categories = new HashMap<>();

    categories.put(0, "very bad");
    categories.put(1, "bad");
    categories.put(2, "neutral");
    categories.put(3, "good");
    categories.put(4, "very good");

    return categories;

  }

}<|MERGE_RESOLUTION|>--- conflicted
+++ resolved
@@ -80,19 +80,11 @@
     System.out.println("Actual:   " + Arrays.toString(sortedResult));
     System.out.println("Expected: " + Arrays.toString(expected));
 
-<<<<<<< HEAD
-    Assert.assertArrayEquals("Arrays differ in value.", expected, sortedResult, 0.0);
-    Assert.assertEquals(5, result.length);
+    Assertions.assertArrayEquals(expected, sortedResult, 0.0);
+    Assertions.assertEquals(5, result.length);
 
     final String category = documentCategorizerDL.getBestCategory(result);
-    Assert.assertEquals("bad", category);
-=======
-    Assertions.assertTrue(Arrays.equals(expected, result));
-    Assertions.assertEquals(5, result.length);
-
-    final String category = documentCategorizerDL.getBestCategory(result);
-    Assertions.assertEquals("very bad", category);
->>>>>>> bab2990d
+    Assertions.assertEquals("bad", category);
 
   }
 
@@ -124,13 +116,8 @@
             0.3003573715686798,
             0.6352779865264893};
 
-<<<<<<< HEAD
-    Assert.assertArrayEquals(expected, result, 0.0);
-    Assert.assertEquals(5, result.length);
-=======
-    Assertions.assertTrue(Arrays.equals(expected, result));
+    Assertions.assertArrayEquals(expected, result, 0.0);
     Assertions.assertEquals(5, result.length);
->>>>>>> bab2990d
 
     final String category = documentCategorizerDL.getBestCategory(result);
     Assertions.assertEquals("very good", category);
@@ -158,17 +145,11 @@
             inferenceOptions);
 
     final double[] result = documentCategorizerDL.categorize(new String[]{"I am angry"});
-    System.out.println(Arrays.toString(result));
 
     final double[] expected = new double[]{0.8851314783096313, 0.11486853659152985};
 
-<<<<<<< HEAD
-    Assert.assertArrayEquals("Arrays differ in value.", expected, result, 0.0);
-    Assert.assertEquals(2, result.length);
-=======
-    Assertions.assertTrue(Arrays.equals(expected, result));
+    Assertions.assertArrayEquals(expected, result, 0.0);
     Assertions.assertEquals(2, result.length);
->>>>>>> bab2990d
 
     final String category = documentCategorizerDL.getBestCategory(result);
     Assertions.assertEquals("negative", category);
@@ -189,21 +170,12 @@
                 new InferenceOptions());
 
     final Map<String, Double> result = documentCategorizerDL.scoreMap(new String[]{"I am happy"});
-<<<<<<< HEAD
-    
-    Assert.assertEquals(0.6352779865264893, result.get("very good").doubleValue(), 0);
-    Assert.assertEquals(0.3003573715686798, result.get("good").doubleValue(), 0);
-    Assert.assertEquals(0.04995147883892059, result.get("neutral").doubleValue(), 0);
-    Assert.assertEquals(0.006593209225684404, result.get("bad").doubleValue(), 0);
-    Assert.assertEquals(0.007819971069693565, result.get("very bad").doubleValue(), 0);
-=======
 
     Assertions.assertEquals(0.6352779865264893, result.get("very good").doubleValue(), 0);
     Assertions.assertEquals(0.3003573715686798, result.get("good").doubleValue(), 0);
     Assertions.assertEquals(0.04995147883892059, result.get("neutral").doubleValue(), 0);
     Assertions.assertEquals(0.006593209225684404, result.get("bad").doubleValue(), 0);
     Assertions.assertEquals(0.007819971069693565, result.get("very bad").doubleValue(), 0);
->>>>>>> bab2990d
 
   }
 
