--- conflicted
+++ resolved
@@ -30,18 +30,14 @@
 import java.util.regex.Matcher;
 import java.util.regex.Pattern;
 
-<<<<<<< HEAD
 import ai.onnxruntime.OnnxTensor;
 import ai.onnxruntime.OrtEnvironment;
 import ai.onnxruntime.OrtException;
 import ai.onnxruntime.OrtSession;
 
+import opennlp.dl.InferenceOptions;
 import opennlp.dl.SpanEnd;
 import opennlp.dl.Tokens;
-=======
-import opennlp.dl.Inference;
-import opennlp.dl.InferenceOptions;
->>>>>>> 8455ccbc
 import opennlp.tools.namefind.TokenNameFinder;
 import opennlp.tools.tokenize.Tokenizer;
 import opennlp.tools.tokenize.WordpieceTokenizer;
@@ -52,15 +48,16 @@
  */
 public class NameFinderDL implements TokenNameFinder {
 
+  public static final String INPUT_IDS = "input_ids";
+  public static final String ATTENTION_MASK = "attention_mask";
+  public static final String TOKEN_TYPE_IDS = "token_type_ids";
+
   public static final String I_PER = "I-PER";
   public static final String B_PER = "B-PER";
 
-<<<<<<< HEAD
-  private final TokenNameFinderInference inference;
+  private final NameFinderDLInference inference;
   protected final OrtSession session;
-=======
-  private final Inference inference;
->>>>>>> 8455ccbc
+
   private final Map<Integer, String> ids2Labels;
   private final Tokenizer tokenizer;
   private final Map<String, Integer> vocab;
@@ -72,65 +69,18 @@
    * Creates a new NameFinderDL for entity recognition using ONNX models.
    *
    * @param model     The ONNX model file.
-<<<<<<< HEAD
-   * @param vocabulary     The model's vocabulary file.
-   * @param doLowerCase Whether to lowercase the text prior to inference.
    * @param ids2Labels  A map of values and their assigned labels used to train the model.
    * @throws Exception Thrown if the models cannot be loaded.
    */
-  public NameFinderDL(File model, File vocabulary, boolean doLowerCase, Map<Integer, String> ids2Labels)
-      throws Exception {
-=======
-   * @param vocab     The model's vocabulary file.
-   * @param ids2Labels  A map of values and their assigned labels used to train the model.
-   * @throws Exception Thrown if the models cannot be loaded.
-   */
-  public NameFinderDL(File model, File vocab, Map<Integer, String> ids2Labels)
+  public NameFinderDL(File model, File vocabulary, Map<Integer, String> ids2Labels)
           throws Exception {
->>>>>>> 8455ccbc
 
     this.env = OrtEnvironment.getEnvironment();
     this.session = env.createSession(model.getPath(), new OrtSession.SessionOptions());
     this.ids2Labels = ids2Labels;
-<<<<<<< HEAD
-    this.inference = new TokenNameFinderInference(model, vocabulary, doLowerCase);
+    this.inference = new NameFinderDLInference(model, vocabulary, new InferenceOptions());
     this.vocab = loadVocab(vocabulary);
     this.tokenizer = new WordpieceTokenizer(vocab.keySet());
-=======
-    this.inference = new NameFinderInference(model, vocab, new InferenceOptions());
-
-  }
-
-  /**
-   * Creates a new NameFinderDL for entity recognition using ONNX models.
-   *
-   * @param model     The ONNX model file.
-   * @param vocab     The model's vocabulary file.
-   * @param ids2Labels  A map of values and their assigned labels used to train the model.
-   * @param inferenceOptions The {@link InferenceOptions} used to customize the inference process.
-   * @throws Exception Thrown if the models cannot be loaded.
-   */
-  public NameFinderDL(File model, File vocab, Map<Integer, String> ids2Labels,
-                      InferenceOptions inferenceOptions) throws Exception {
-
-    this.ids2Labels = ids2Labels;
-    this.inference = new NameFinderInference(model, vocab, inferenceOptions);
-
-  }
-
-  /**
-   * Creates a new NameFinderDL for entity recognition using ONNX models.
-   *
-   * @param ids2Labels  A map of values and their assigned labels used to train the model.
-   * @param inference A custom implementation of {@link Inference}.
-   * @throws Exception Thrown if the models cannot be loaded.
-   */
-  public NameFinderDL(Map<Integer, String> ids2Labels,
-                      Inference inference) throws Exception {
-
-    this.ids2Labels = ids2Labels;
-    this.inference = inference;
->>>>>>> 8455ccbc
 
   }
 
@@ -156,11 +106,11 @@
 
         // The inputs to the ONNX model.
         final Map<String, OnnxTensor> inputs = new HashMap<>();
-        inputs.put("input_ids", OnnxTensor.createTensor(env, LongBuffer.wrap(tokens.getIds()),
+        inputs.put(INPUT_IDS, OnnxTensor.createTensor(env, LongBuffer.wrap(tokens.getIds()),
             new long[] {1, tokens.getIds().length}));
-        inputs.put("attention_mask", OnnxTensor.createTensor(env, LongBuffer.wrap(tokens.getMask()),
+        inputs.put(ATTENTION_MASK, OnnxTensor.createTensor(env, LongBuffer.wrap(tokens.getMask()),
             new long[] {1, tokens.getMask().length}));
-        inputs.put("token_type_ids", OnnxTensor.createTensor(env, LongBuffer.wrap(tokens.getTypes()),
+        inputs.put(TOKEN_TYPE_IDS, OnnxTensor.createTensor(env, LongBuffer.wrap(tokens.getTypes()),
             new long[] {1, tokens.getTypes().length}));
 
         // The outputs from the model.
@@ -203,17 +153,12 @@
 
               final StringBuilder sb = new StringBuilder();
 
-<<<<<<< HEAD
               // We have to concatenate the tokens.
               // Add each token in the array and separate them with a space.
               // We'll separate each with a single space because later we'll find the original span
               // in the text and ignore spacing between individual tokens in findByRegex().
               int end = spanEnd.getIndex();
               for (int i = x; i <= end; i++) {
-=======
-      final float[][][] vectors = (float[][][]) inference.infer(text);
-      final double[][] v = inference.convertFloatsToDoubles(vectors[0]);
->>>>>>> 8455ccbc
 
                 // If the next token starts with ##, combine it with this token.
                 if (tokens.getTokens()[i + 1].startsWith("##")) {
